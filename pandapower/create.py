--- conflicted
+++ resolved
@@ -5,12 +5,8 @@
 
 
 import pandas as pd
-<<<<<<< HEAD
 from numpy import nan, isnan, arange, dtype, isin, any as np_any, zeros, array, bool_, \
     all as np_all, float64
-=======
-from numpy import nan, isnan, arange, dtype, isin, any as np_any, zeros, float64
->>>>>>> 1bee4baa
 from packaging import version
 
 from pandapower import __version__
@@ -736,7 +732,7 @@
 
     if not isnan(controllable):
         if "controllable" not in net.load.columns:
-            net.load["controllable"] = False
+            net.load["controllable"] = pd.Series(dtype=bool, data=False)
 
         net.load.at[index, "controllable"] = bool(controllable)
     else:
@@ -759,59 +755,29 @@
     INPUT:
         **net** - The net within this load should be created
 
-<<<<<<< HEAD
         **buses** (list of int) - A list of bus ids to which the loads are connected
 
     OPTIONAL:
         **p_mw** (list of floats) - The active power of the loads
-=======
-    if not isnan(min_p_mw):
-        if "min_p_mw" not in net.load.columns:
-            net.load.loc[:, "min_p_mw"] = pd.Series(dtype=float64)
->>>>>>> 1bee4baa
 
         - postive value   -> load
         - negative value  -> generation
 
-<<<<<<< HEAD
         **q_mvar** (list of floats, default 0) - The reactive power of the loads
-=======
-    if not isnan(max_p_mw):
-        if "max_p_mw" not in net.load.columns:
-            net.load.loc[:, "max_p_mw"] = pd.Series(dtype=float64)
->>>>>>> 1bee4baa
 
         **const_z_percent** (list of floats, default 0) - percentage of p_mw and q_mvar that will \
             be associated to constant impedance loads at rated voltage
 
-<<<<<<< HEAD
         **const_i_percent** (list of floats, default 0) - percentage of p_mw and q_mvar that will \
             be associated to constant current load at rated voltage
-=======
-    if not isnan(min_q_mvar):
-        if "min_q_mvar" not in net.load.columns:
-            net.load.loc[:, "min_q_mvar"] = pd.Series(dtype=float64)
->>>>>>> 1bee4baa
 
         **sn_mva** (list of floats, default None) - Nominal power of the loads
 
-<<<<<<< HEAD
         **name** (list of strings, default None) - The name for this load
-=======
-    if not isnan(max_q_mvar):
-        if "max_q_mvar" not in net.load.columns:
-            net.load.loc[:, "max_q_mvar"] = pd.Series(dtype=float64)
->>>>>>> 1bee4baa
 
         **scaling** (list of floats, default 1.) - An OPTIONAL scaling factor to be set customly
 
-<<<<<<< HEAD
         **type** (string, None) -  type variable to classify the load
-=======
-    if not isnan(controllable):
-        if "controllable" not in net.load.columns:
-            net.load["controllable"] = pd.Series(dtype=bool, data=False)
->>>>>>> 1bee4baa
 
         **index** (list of int, None) - Force a specified ID if it is available. If None, the index\
             is set to a range between one higher than the highest already existing index and the \
@@ -841,12 +807,6 @@
     EXAMPLE:
         create_loads(net, buses=[0, 2], p_mw=[10., 5.], q_mvar=[2., 0.])
 
-<<<<<<< HEAD
-=======
-def create_asymmetric_load(net, bus, p_a_mw=0, p_b_mw=0, p_c_mw=0, q_a_mvar=0,
-                           q_b_mvar=0, q_c_mvar=0, sn_mva=nan, name=None, scaling=1.,
-                           index=None, in_service=True, type="wye"):
->>>>>>> 1bee4baa
     """
     _check_multiple_node_elements(net, buses)
 
@@ -1087,68 +1047,22 @@
         create_sgen(net, 1, p_mw = -120)
 
     """
-<<<<<<< HEAD
     _check_node_element(net, bus)
-=======
-    if bus not in net["bus"].index.values:
-        raise UserWarning("Cannot attach to bus %s, bus does not exist" % bus)
-
-    if index is None:
-        index = get_free_id(net["sgen"])
-
-    if index in net["sgen"].index:
-        raise UserWarning("A static generator with the id %s already exists" % index)
-
-    # store dtypes
-    dtypes = net.sgen.dtypes
-
-    net.sgen.loc[index, ["name", "bus", "p_mw", "scaling",
-                         "q_mvar", "sn_mva", "in_service", "type",
-                         "current_source"]] = \
-        [name, bus, p_mw, scaling, q_mvar, sn_mva, bool(in_service), type, current_source]
-
-    # and preserve dtypes
-    _preserve_dtypes(net.sgen, dtypes)
-
-    if not isnan(min_p_mw):
-        if "min_p_mw" not in net.sgen.columns:
-            net.sgen.loc[:, "min_p_mw"] = pd.Series(dtype=float64)
->>>>>>> 1bee4baa
 
     index = _get_index_with_check(net, "sgen", index, name="static generator")
 
-<<<<<<< HEAD
     entries = dict(zip(["name", "bus", "p_mw", "scaling", "q_mvar", "sn_mva", "in_service", "type",
                         "current_source"], [name, bus, p_mw, scaling, q_mvar, sn_mva,
                                             bool(in_service), type, current_source]))
-=======
-    if not isnan(max_p_mw):
-        if "max_p_mw" not in net.sgen.columns:
-            net.sgen.loc[:, "max_p_mw"] = pd.Series(dtype=float64)
->>>>>>> 1bee4baa
 
     _set_entries(net, "sgen", index, True, **entries)
 
-<<<<<<< HEAD
     _create_column_and_set_value(net, index, min_p_mw, "min_p_mw", "sgen")
     _create_column_and_set_value(net, index, max_p_mw, "max_p_mw", "sgen")
     _create_column_and_set_value(net, index, min_q_mvar, "min_q_mvar", "sgen")
     _create_column_and_set_value(net, index, max_q_mvar, "max_q_mvar", "sgen")
     _create_column_and_set_value(net, index, k, "k", "sgen")
     _create_column_and_set_value(net, index, rx, "rx", "sgen")
-=======
-    if not isnan(min_q_mvar):
-        if "min_q_mvar" not in net.sgen.columns:
-            net.sgen.loc[:, "min_q_mvar"] = pd.Series(dtype=float64)
-
-        net.sgen.loc[index, "min_q_mvar"] = float(min_q_mvar)
-
-    if not isnan(max_q_mvar):
-        if "max_q_mvar" not in net.sgen.columns:
-            net.sgen.loc[:, "max_q_mvar"] = pd.Series(dtype=float64)
-
-        net.sgen.loc[index, "max_q_mvar"] = float(max_q_mvar)
->>>>>>> 1bee4baa
 
     if not isnan(controllable):
         if "controllable" not in net.sgen.columns:
@@ -1159,21 +1073,6 @@
         if "controllable" in net.sgen.columns:
             net.sgen.loc[index, "controllable"] = False
 
-<<<<<<< HEAD
-=======
-    if not isnan(k):
-        if "k" not in net.sgen.columns:
-            net.sgen.loc[:, "k"] = pd.Series(dtype=float64)
-
-        net.sgen.loc[index, "k"] = float(k)
-
-    if not isnan(rx):
-        if "rx" not in net.sgen.columns:
-            net.sgen.loc[:, "rx"] = pd.Series(dtype=float64)
-
-        net.sgen.loc[index, "rx"] = float(rx)
-
->>>>>>> 1bee4baa
     return index
 
 
@@ -1450,36 +1349,10 @@
     _set_entries(net, "storage", index, True, **entries)
 
     # check for OPF parameters and add columns to network table
-<<<<<<< HEAD
     _create_column_and_set_value(net, index, min_p_mw, "min_p_mw", "storage")
     _create_column_and_set_value(net, index, max_p_mw, "max_p_mw", "storage")
     _create_column_and_set_value(net, index, min_q_mvar, "min_q_mvar", "storage")
     _create_column_and_set_value(net, index, max_q_mvar, "max_q_mvar", "storage")
-=======
-    if not isnan(min_p_mw):
-        if "min_p_mw" not in net.storage.columns:
-            net.storage.loc[:, "min_p_mw"] = pd.Series(dtype=float64)
-
-        net.storage.loc[index, "min_p_mw"] = float(min_p_mw)
-
-    if not isnan(max_p_mw):
-        if "max_p_mw" not in net.storage.columns:
-            net.storage.loc[:, "max_p_mw"] = pd.Series(dtype=float64)
-
-        net.storage.loc[index, "max_p_mw"] = float(max_p_mw)
-
-    if not isnan(min_q_mvar):
-        if "min_q_mvar" not in net.storage.columns:
-            net.storage.loc[:, "min_q_mvar"] = pd.Series(dtype=float64)
-
-        net.storage.loc[index, "min_q_mvar"] = float(min_q_mvar)
-
-    if not isnan(max_q_mvar):
-        if "max_q_mvar" not in net.storage.columns:
-            net.storage.loc[:, "max_q_mvar"] = pd.Series(dtype=float64)
-
-        net.storage.loc[index, "max_q_mvar"] = float(max_q_mvar)
->>>>>>> 1bee4baa
 
     if not isnan(controllable):
         if "controllable" not in net.storage.columns:
@@ -1872,72 +1745,6 @@
     elif "controllable" in net.ext_grid.columns:
         net.ext_grid.at[index, "controllable"] = False
 
-<<<<<<< HEAD
-=======
-
-    net.ext_grid.loc[index, ["bus", "name", "vm_pu", "va_degree", "in_service"]] = \
-        [bus, name, vm_pu, va_degree, bool(in_service)]
-
-    if not isnan(s_sc_max_mva):
-        if "s_sc_max_mva" not in net.ext_grid.columns:
-            net.ext_grid.loc[:, "s_sc_max_mva"] = pd.Series(dtype=float64)
-
-        net.ext_grid.at[index, "s_sc_max_mva"] = float(s_sc_max_mva)
-
-    if not isnan(s_sc_min_mva):
-        if "s_sc_min_mva" not in net.ext_grid.columns:
-            net.ext_grid.loc[:, "s_sc_min_mva"] = pd.Series(dtype=float64)
-
-        net.ext_grid.at[index, "s_sc_min_mva"] = float(s_sc_min_mva)
-
-    if not isnan(rx_min):
-        if "rx_min" not in net.ext_grid.columns:
-            net.ext_grid.loc[:, "rx_min"] = pd.Series(dtype=float64)
-
-        net.ext_grid.at[index, "rx_min"] = float(rx_min)
-
-    if not isnan(rx_max):
-        if "rx_max" not in net.ext_grid.columns:
-            net.ext_grid.loc[:, "rx_max"] = pd.Series(dtype=float64)
-
-        net.ext_grid.at[index, "rx_max"] = float(rx_max)
-
-    if not isnan(min_p_mw):
-        if "min_p_mw" not in net.ext_grid.columns:
-            net.ext_grid.loc[:, "min_p_mw"] = pd.Series(dtype=float64)
-
-        net.ext_grid.loc[index, "min_p_mw"] = float(min_p_mw)
-
-    if not isnan(max_p_mw):
-        if "max_p_mw" not in net.ext_grid.columns:
-            net.ext_grid.loc[:, "max_p_mw"] = pd.Series(dtype=float64)
-
-        net.ext_grid.loc[index, "max_p_mw"] = float(max_p_mw)
-
-    if not isnan(min_q_mvar):
-        if "min_q_mvar" not in net.ext_grid.columns:
-            net.ext_grid.loc[:, "min_q_mvar"] = pd.Series(dtype=float64)
-
-        net.ext_grid.loc[index, "min_q_mvar"] = float(min_q_mvar)
-
-    if not isnan(max_q_mvar):
-        if "max_q_mvar" not in net.ext_grid.columns:
-            net.ext_grid.loc[:, "max_q_mvar"] = pd.Series(dtype=float64)
-
-        net.ext_grid.loc[index, "max_q_mvar"] = float(max_q_mvar)
-    if not isnan(x0x_max):
-        if "x0x_max" not in net.ext_grid.columns:
-            net.ext_grid.loc[:, "x0x_max"] = pd.Series(dtype=float64)
-
-        net.ext_grid.loc[index, "x0x_max"] = float(x0x_max)
-    if not isnan(r0x0_max):
-        if "r0x0_max" not in net.ext_grid.columns:
-            net.ext_grid.loc[:, "r0x0_max"] = pd.Series(dtype=float64)
-
-        net.ext_grid.loc[index, "r0x0_max"] = float(r0x0_max)
-        # and preserve dtypes
-    _preserve_dtypes(net.ext_grid, dtypes)
->>>>>>> 1bee4baa
     return index
 
 
@@ -2025,21 +1832,14 @@
         net["line_geodata"].loc[index, "coords"] = None
         net["line_geodata"].at[index, "coords"] = geodata
 
-<<<<<<< HEAD
     _create_column_and_set_value(net, index, max_loading_percent, "max_loading_percent", "line")
     _create_column_and_set_value(net, index, alpha, "alpha", "line")
     _create_column_and_set_value(net, index, temperature_degree_celsius,
                                  "temperature_degree_celsius", "line")
 
     return index
-=======
-    if not isnan(max_loading_percent):
-        if "max_loading_percent" not in net.line.columns:
-            net.line.loc[:, "max_loading_percent"] = pd.Series(dtype=float64)
->>>>>>> 1bee4baa
-
-
-<<<<<<< HEAD
+
+
 def create_lines(net, from_buses, to_buses, length_km, std_type, name=None, index=None,
                  geodata=None, df=1., parallel=1, in_service=True, max_loading_percent=None):
     """ Convenience function for creating many lines at once. Parameters 'from_buses' and 'to_buses'
@@ -2113,19 +1913,6 @@
 
     if geodata is not None:
         _add_multiple_branch_geodata(net, "line", geodata, index)
-=======
-    if alpha is not None:
-        if "alpha" not in net.line.columns:
-            net.line.loc[:, "alpha"] = pd.Series(dtype=float64)
-
-        net.line.loc[index, "alpha"] = float(alpha)
-
-    if temperature_degree_celsius is not None:
-        if "temperature_degree_celsius" not in net.line.columns:
-            net.line.loc[:, "temperature_degree_celsius"] = pd.Series(dtype=float64)
-
-        net.line.loc[index, "temperature_degree_celsius"] = float(temperature_degree_celsius)
->>>>>>> 1bee4baa
 
     return index
 
@@ -2213,25 +2000,7 @@
         "g_us_per_km": g_us_per_km
     }
 
-<<<<<<< HEAD
     _set_entries(net, "line", index, **v, **kwargs)
-=======
-    net.line.loc[index, list(v.keys())] = list(v.values())
-
-    if not (isnan(r0_ohm_per_km) and isnan(x0_ohm_per_km) and isnan(c0_nf_per_km)):
-        if "r0_ohm_per_km" not in net.line.columns:
-            net.line.loc[:, "r0_ohm_per_km"] = pd.Series(dtype=float64)
-
-        net.line.loc[index, "r0_ohm_per_km"] = float(r0_ohm_per_km)
-        if "x0_ohm_per_km" not in net.line.columns:
-            net.line.loc[:, "x0_ohm_per_km"] = pd.Series(dtype=float64)
-
-        net.line.loc[index, "x0_ohm_per_km"] = float(x0_ohm_per_km)
-        if "c0_nf_per_km" not in net.line.columns:
-            net.line.loc[:, "c0_nf_per_km"] = pd.Series(dtype=float64)
-
-        net.line.loc[index, "c0_nf_per_km"] = float(c0_nf_per_km)
->>>>>>> 1bee4baa
 
     nan_0_values = [isnan(r0_ohm_per_km), isnan(x0_ohm_per_km), isnan(c0_nf_per_km)]
     if not np_any(nan_0_values):
@@ -2248,34 +2017,11 @@
         net["line_geodata"].loc[index, "coords"] = None
         net["line_geodata"].at[index, "coords"] = geodata
 
-<<<<<<< HEAD
     _create_column_and_set_value(net, index, max_loading_percent, "max_loading_percent", "line")
     _create_column_and_set_value(net, index, alpha, "alpha", "line")
     _create_column_and_set_value(net, index, temperature_degree_celsius,
                                  "temperature_degree_celsius", "line")
     _create_column_and_set_value(net, index, endtemp_degree, "endtemp_degree", "line")
-=======
-    if not isnan(max_loading_percent):
-        if "max_loading_percent" not in net.line.columns:
-            net.line.loc[:, "max_loading_percent"] = pd.Series(dtype=float64)
-
-        net.line.loc[index, "max_loading_percent"] = float(max_loading_percent)
-
-    if alpha is not None:
-        if "alpha" not in net.line.columns:
-            net.line.loc[:, "alpha"] = pd.Series(dtype=float64)
-        net.line.loc[index, "alpha"] = float(alpha)
-
-    if temperature_degree_celsius is not None:
-        if "temperature_degree_celsius" not in net.line.columns:
-            net.line.loc[:, "temperature_degree_celsius"] = pd.Series(dtype=float64)
-        net.line.loc[index, "temperature_degree_celsius"] = float(temperature_degree_celsius)
-
-    if endtemp_degree is not None:
-        if "endtemp_degree" not in net.line.columns:
-            net.line.loc[:, "endtemp_degree"] = pd.Series(dtype=float64)
-        net.line.loc[index, "endtemp_degree"] = float(endtemp_degree)
->>>>>>> 1bee4baa
 
     return index
 
@@ -2474,15 +2220,7 @@
         if isinstance(tap_pos, float):
             net.trafo.tap_pos = net.trafo.tap_pos.astype(float)
 
-<<<<<<< HEAD
     _set_entries(net, "trafo", index, **v)
-=======
-    net.trafo.loc[index, list(v.keys())] = list(v.values())
-
-    if not isnan(max_loading_percent):
-        if "max_loading_percent" not in net.trafo.columns:
-            net.trafo.loc[:, "max_loading_percent"] = pd.Series(dtype=float64)
->>>>>>> 1bee4baa
 
     _create_column_and_set_value(net, index, max_loading_percent, "max_loading_percent", "trafo")
 
@@ -2619,7 +2357,6 @@
         v["tap_pos"] = tap_pos
         if type(tap_pos) == float:
             net.trafo.tap_pos = net.trafo.tap_pos.astype(float)
-<<<<<<< HEAD
 
     _set_entries(net, "trafo", index, **v, **kwargs)
 
@@ -2634,43 +2371,6 @@
             net.trafo.loc[:, "vector_group"] = pd.Series(dtype=str)
         net.trafo.loc[index, "vector_group"] = str(vector_group)
     _create_column_and_set_value(net, index, max_loading_percent, "max_loading_percent", "trafo")
-=======
-    net.trafo.loc[index, list(v.keys())] = list(v.values())
-
-    if not (isnan(vk0_percent) and isnan(vkr0_percent) and isnan(mag0_percent)
-            and isnan(mag0_rx) and isnan(si0_hv_partial) and vector_group is None):
-        if "vk0_percent" not in net.trafo.columns:
-            net.trafo.loc[:, "vk0_percent"] = pd.Series(dtype=float64)
-
-        net.trafo.loc[index, "vk0_percent"] = float(vk0_percent)
-        if "vkr0_percent" not in net.trafo.columns:
-            net.trafo.loc[:, "vkr0_percent"] = pd.Series(dtype=float64)
-
-        net.trafo.loc[index, "vkr0_percent"] = float(vkr0_percent)
-        if "mag0_percent" not in net.trafo.columns:
-            net.trafo.loc[:, "mag0_percent"] = pd.Series(dtype=float64)
-
-        net.trafo.loc[index, "mag0_percent"] = float(mag0_percent)
-        if "mag0_rx" not in net.trafo.columns:
-            net.trafo.loc[:, "mag0_rx"] = pd.Series(dtype=float64)
-
-        net.trafo.loc[index, "mag0_rx"] = float(mag0_rx)
-        if "si0_hv_partial" not in net.trafo.columns:
-            net.trafo.loc[:, "si0_hv_partial"] = pd.Series(dtype=float64)
-
-        net.trafo.loc[index, "si0_hv_partial"] = float(si0_hv_partial)
-        if "vector_group" not in net.trafo.columns:
-            net.trafo.loc[:, "vector_group"] = pd.Series(dtype=float64)
-
-        net.trafo.loc[index, "vector_group"] = str(vector_group)
-    if not isnan(max_loading_percent):
-        if "max_loading_percent" not in net.trafo.columns:
-            net.trafo.loc[:, "max_loading_percent"] = pd.Series(dtype=float64)
-
-        net.trafo.loc[index, "max_loading_percent"] = float(max_loading_percent)
-    # and preserve dtypes
-    _preserve_dtypes(net.trafo, dtypes)
->>>>>>> 1bee4baa
 
     return index
 
@@ -2901,11 +2601,7 @@
         net["trafo3w"] = net["trafo3w"].append(dd, sort=True).reindex(net["trafo3w"].columns,
                                                                       axis=1)
 
-    if not isnan(max_loading_percent):
-        if "max_loading_percent" not in net.trafo3w.columns:
-            net.trafo3w.loc[:, "max_loading_percent"] = pd.Series(dtype=float64)
-
-        net.trafo3w.loc[index, "max_loading_percent"] = float(max_loading_percent)
+    _create_column_and_set_value(net, index, max_loading_percent, "max_loading_percent", "trafo3w")
 
     return index
 
@@ -3036,11 +2732,7 @@
     # and preserve dtypes
     _preserve_dtypes(net.trafo3w, dtypes)
 
-    if not isnan(max_loading_percent):
-        if "max_loading_percent" not in net.trafo3w.columns:
-            net.trafo3w.loc[:, "max_loading_percent"] = pd.Series(dtype=float64)
-
-        net.trafo3w.loc[index, "max_loading_percent"] = float(max_loading_percent)
+    _create_column_and_set_value(net, index, max_loading_percent, "max_loading_percent", "trafo3w")
 
     return index
 
@@ -3469,18 +3161,13 @@
     :param to_bus: (int) - ending bus of the series reactor
     :param r_ohm: (float) - real part of the impedance in Ohm
     :param x_ohm: (float) - imaginary part of the impedance in Ohm
-<<<<<<< HEAD
-    :param sn_mva: (float) - rated power of the series reactor in kVA
+    :param sn_mva: (float) - rated power of the series reactor in MVA
     :param name:
     :type name:
     :param in_service:
     :type in_service:
     :param index:
     :type index:
-=======
-    :param sn_mva: (float) - rated power of the series reactor in MVA
-    :param vn_kv: (float) - rated voltage of the series reactor in kV
->>>>>>> 1bee4baa
     :return: index of the created element
     """
     if net.bus.at[from_bus, 'vn_kv'] == net.bus.at[to_bus, 'vn_kv']:
