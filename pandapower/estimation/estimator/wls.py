# -*- coding: utf-8 -*-

# Copyright (c) 2016-2018 by University of Kassel and Fraunhofer Institute for Energy Economics
# and Energy System Technology (IEE), Kassel. All rights reserved.

import numpy as np
from scipy.sparse import csr_matrix, vstack, hstack
from scipy.sparse.linalg import spsolve

from pandapower.idx_bus import BUS_TYPE, VA, VM
from pandapower.estimation.ppc_conversions import _build_measurement_vectors
<<<<<<< HEAD
#from pandapower.estimation.estimator.wls_matrix_ops import WLSAlgebra, WLSAlgebraZeroInjectionConstraints
from pandapower.estimation.estimator.lav import WLSAlgebraNew
=======

from pandapower.estimation.estimator.wls_matrix_ops import WLSAlgebra, WLSAlgebraZeroInjectionConstraints
#from pandapower.estimation.estimator.wls_matrix_ops import WLSAlgebra
#from pandapower.estimation.estimator.wls_matrix_ops_old import WLSAlgebraZeroInjectionConstraints
>>>>>>> ab310d08


class WLSEstimator:
    def __init__(self, net, tolerance, maximum_iterations, logger):
        self.net = net
        self.tolerance = tolerance
        self.max_iterations = maximum_iterations
        self.logger = logger
        self.successful = False
        self.iterations = None

        self.R_inv = None
        self.Gm = None
        self.r = None
        self.H = None
        self.Ht = None
        self.hx = None
        self.V = None
        self.delta = None

        self.pp_meas_indices = None

<<<<<<< HEAD
    def wls_preprocessing(self, ppci):
        # calculate relevant vectors from ppci measurements
        z, self.pp_meas_indices, r_cov, meas_mask = _build_measurement_vectors(ppci)

        # number of nodes
        n_active = len(np.where(ppci["bus"][:, 1] != 4)[0])
        slack_buses = np.where(ppci["bus"][:, 1] == 3)[0]

=======
    def check_observability(self, ppci, z):
>>>>>>> ab310d08
        # Check if observability criterion is fulfilled and the state estimation is possible
        if len(z) < 2 * ppci["bus"].shape[0] - 1:
            self.logger.error("System is not observable (cancelling)")
            self.logger.error("Measurements available: %d. Measurements required: %d" %
                              (len(z), 2 * ppci["bus"].shape[0] - 1))
            raise UserWarning("Measurements available: %d. Measurements required: %d" %
<<<<<<< HEAD
                              (len(z), 2 * n_active - 1))

        # set the starting values for all active buses
        v_m = ppci["bus"][:, 7]
        delta = ppci["bus"][:, 8] * np.pi / 180  # convert to rad
        delta_masked = np.ma.array(delta, mask=False)
        delta_masked.mask[slack_buses] = True
        non_slack_buses = np.arange(len(delta))[~delta_masked.mask]

        # invert covariance matrix
        r_inv = csr_matrix(np.linalg.inv(np.diagflat(r_cov) ** 2))
        return slack_buses, non_slack_buses, n_active, r_inv, v_m, delta_masked, delta, z, meas_mask
=======
                              (len(z), 2 * ppci["bus"].shape[0] - 1))
>>>>>>> ab310d08

    def check_result(self, current_error, cur_it):
        # print output for results
        if current_error <= self.tolerance:
            self.successful = True
            self.logger.debug("WLS State Estimation successful ({:d} iterations)".format(cur_it))
        else:
            self.successful = False
            self.logger.debug("WLS State Estimation not successful ({:d}/{:d} iterations)".format(cur_it,
                                                                                                  self.max_iterations))

    def wls_preprocessing(self, ppci):
        # calculate relevant vectors from ppci measurements
        z, self.pp_meas_indices, r_cov, non_nan_meas_mask = _build_measurement_vectors(ppci)
        # invert covariance matrix
        r_inv = csr_matrix((np.diagflat(1/r_cov) ** 2))

        # check whether or not is the grid observed
        self.check_observability(ppci, z)

        # number of nodes
        non_slack_buses = np.argwhere(ppci["bus"][:, BUS_TYPE] != 3).ravel()
        non_slack_bus_mask = (ppci["bus"][:, BUS_TYPE] != 3)

        # set the starting values for all active buses
        v_m = ppci["bus"][:, VM]
        delta = ppci["bus"][:, VA] * np.pi / 180  # convert to rad
        delta_masked = delta[non_slack_bus_mask]
        E = np.r_[delta_masked, v_m]
        return non_slack_buses, v_m, delta, delta_masked, E, r_inv, z, non_nan_meas_mask

    def estimate(self, ppci):
<<<<<<< HEAD
        slack_buses, non_slack_buses, n_active, r_inv, v_m, delta_masked, delta, z, meas_mask = self.wls_preprocessing(ppci)
=======
        non_slack_buses, v_m, delta, delta_masked, E, r_inv, z, non_nan_meas_mask = self.wls_preprocessing(ppci)
>>>>>>> ab310d08

        # matrix calculation object
<<<<<<< HEAD
        sem = WLSAlgebraNew(ppci, slack_buses, non_slack_buses)
=======
        sem = WLSAlgebra(ppci, non_nan_meas_mask)
>>>>>>> ab310d08

        current_error, cur_it = 100., 0
        G_m, r, H, h_x = None, None, None, None

        while current_error > self.tolerance and cur_it < self.max_iterations:
            self.logger.debug("Starting iteration {:d}".format(1 + cur_it))
            try:
                # create h(x) for the current iteration
                h_x = sem.create_hx(v_m, delta, meas_mask)

                # residual r
                r = (z - h_x)[np.newaxis].T

                # jacobian matrix H
<<<<<<< HEAD
                H = sem.create_h_jacobian(v_m, delta, meas_mask)
=======
                H = csr_matrix(sem.create_hx_jacobian(v_m, delta))
>>>>>>> ab310d08

                # gain matrix G_m
                # G_m = H^t * R^-1 * H
                G_m = H.T @ (r_inv @ H)

                # state vector difference d_E
                # d_E = G_m^-1 * (H' * R^-1 * r)
<<<<<<< HEAD
                d_E = spsolve(G_m, H.T @ (r_inv @ r))
                E += d_E
=======
                d_E = spsolve(G_m, H.T * (r_inv * r))
                E += d_E.ravel()
>>>>>>> ab310d08

                # update V/delta
                delta[non_slack_buses] = E[:len(non_slack_buses)]
                v_m = E[len(non_slack_buses):]

                # prepare next iteration
                cur_it += 1
                current_error = np.max(np.abs(d_E))
#                print(cur_it, current_error)
                self.logger.debug("Current error: {:.7f}".format(current_error))

            except np.linalg.linalg.LinAlgError:
                self.logger.error("A problem appeared while using the linear algebra methods."
                                  "Check and change the measurement set.")
                return False

        # check if the estimation is successfull
        self.check_result(current_error, cur_it)
        V = v_m * np.exp(1j * delta)
        if self.successful:
            pass
            # store variables required for chi^2 and r_N_max test:
<<<<<<< HEAD
#            self.R_inv = r_inv.toarray()
#            self.Gm = G_m.toarray()
#            self.r = r.toarray()
#            self.H = H.toarray()
#            self.Ht = self.H.T
#            self.hx = h_x
#            self.V = v_m
#            self.delta = delta
        return delta, v_m
=======
            self.R_inv = r_inv.toarray()
            self.Gm = G_m.toarray()
            self.r = r.toarray()
            self.H = H.toarray()
            self.Ht = self.H.T
            self.hx = h_x
            self.V = v_m
            self.delta = delta
        return V
>>>>>>> ab310d08


class WLSEstimatorZeroInjectionConstraints(WLSEstimator):
    def estimate(self, ppci):
        non_slack_buses, v_m, delta, delta_masked, E, r_inv, z, non_nan_meas_mask = self.wls_preprocessing(ppci)
        num_bus = ppci["bus"].shape[0]

        # state vector built from delta, |V| and zero injections
        # Find pq bus with zero p,q and shunt admittance
        zero_injection_bus_mask = (ppci["bus"][:, 1] == 1) & (ppci["bus"][:, 2:6]==0).all(axis=1)
        # Withn pq buses with zero injection identify those who have also no p or q measurement
<<<<<<< HEAD
        p_zero_injections = np.where(zero_injection_bus_sel & np.isnan(ppci["bus"][:, 15+0]))[0]
        q_zero_injections = np.where(zero_injection_bus_sel & np.isnan(ppci["bus"][:, 15+0]))[0]
=======
        p_zero_injections = np.where(zero_injection_bus_mask & np.isnan(ppci["bus"][:, 15+2]))[0]
        q_zero_injections = np.where(zero_injection_bus_mask & np.isnan(ppci["bus"][:, 15+4]))[0]
>>>>>>> ab310d08
        new_states = np.zeros(len(p_zero_injections) + len(q_zero_injections))
        # update the E matrix
        E = np.r_[E, new_states]

        # matrix calculation object
        sem = WLSAlgebraZeroInjectionConstraints(ppci, non_nan_meas_mask)

        current_error, cur_it = 100., 0
        G_m, r, H, h_x = None, None, None, None

        while current_error > self.tolerance and cur_it < self.max_iterations:
            self.logger.debug("Starting iteration {:d}".format(1 + cur_it))
            try:
                # create h(x) for the current iteration
                h_x = sem.create_hx(v_m, delta)
                c_x = sem.create_cx(v_m, delta, p_zero_injections, q_zero_injections)

                # residual r
                r = csr_matrix(z - h_x).T
                c_rxh = csr_matrix(c_x).T

                # jacobian matrix H
                H_temp = sem.create_hx_jacobian(v_m, delta)
                C_temp = sem.create_cx_jacobian(v_m, delta, p_zero_injections, q_zero_injections)
                H, C = csr_matrix(H_temp), csr_matrix(C_temp)

                # gain matrix G_m
                # G_m = H^t * R^-1 * H
                G_m = H.T * (r_inv * H)

                # building a new gain matrix for new constraints.
                A_1 = vstack([G_m, C])
                c_ax = hstack([C, np.zeros((C.shape[0], C.shape[0]))])
                c_xT = c_ax.T
                M_tx = csr_matrix(hstack((A_1, c_xT)))  # again adding to the new gain matrix
                rhs = H.T * (r_inv * r)  # original right hand side
                C_rhs = vstack((rhs, -c_rxh))  # creating the righ hand side with new constraints

                # state vector difference d_E
                d_E = spsolve(M_tx, C_rhs)
                E += d_E.ravel()

                # update V/delta
                delta[non_slack_buses] = E[:len(non_slack_buses)]
                v_m = np.squeeze(E[len(non_slack_buses):len(non_slack_buses) + num_bus])

                # prepare next iteration
                cur_it += 1
                current_error = np.max(np.abs(d_E[:len(non_slack_buses) + num_bus]))
                self.logger.debug("Current error: {:.7f}".format(current_error))

            except np.linalg.linalg.LinAlgError:
                self.logger.error("A problem appeared while using the linear algebra methods."
                                  "Check and change the measurement set.")
                return False

        # check if the estimation is successfull
        self.check_result(current_error, cur_it)
        return v_m * np.exp(1j * delta)<|MERGE_RESOLUTION|>--- conflicted
+++ resolved
@@ -9,15 +9,10 @@
 
 from pandapower.idx_bus import BUS_TYPE, VA, VM
 from pandapower.estimation.ppc_conversions import _build_measurement_vectors
-<<<<<<< HEAD
-#from pandapower.estimation.estimator.wls_matrix_ops import WLSAlgebra, WLSAlgebraZeroInjectionConstraints
-from pandapower.estimation.estimator.lav import WLSAlgebraNew
-=======
 
 from pandapower.estimation.estimator.wls_matrix_ops import WLSAlgebra, WLSAlgebraZeroInjectionConstraints
 #from pandapower.estimation.estimator.wls_matrix_ops import WLSAlgebra
 #from pandapower.estimation.estimator.wls_matrix_ops_old import WLSAlgebraZeroInjectionConstraints
->>>>>>> ab310d08
 
 
 class WLSEstimator:
@@ -40,40 +35,14 @@
 
         self.pp_meas_indices = None
 
-<<<<<<< HEAD
-    def wls_preprocessing(self, ppci):
-        # calculate relevant vectors from ppci measurements
-        z, self.pp_meas_indices, r_cov, meas_mask = _build_measurement_vectors(ppci)
-
-        # number of nodes
-        n_active = len(np.where(ppci["bus"][:, 1] != 4)[0])
-        slack_buses = np.where(ppci["bus"][:, 1] == 3)[0]
-
-=======
     def check_observability(self, ppci, z):
->>>>>>> ab310d08
         # Check if observability criterion is fulfilled and the state estimation is possible
         if len(z) < 2 * ppci["bus"].shape[0] - 1:
             self.logger.error("System is not observable (cancelling)")
             self.logger.error("Measurements available: %d. Measurements required: %d" %
                               (len(z), 2 * ppci["bus"].shape[0] - 1))
             raise UserWarning("Measurements available: %d. Measurements required: %d" %
-<<<<<<< HEAD
-                              (len(z), 2 * n_active - 1))
-
-        # set the starting values for all active buses
-        v_m = ppci["bus"][:, 7]
-        delta = ppci["bus"][:, 8] * np.pi / 180  # convert to rad
-        delta_masked = np.ma.array(delta, mask=False)
-        delta_masked.mask[slack_buses] = True
-        non_slack_buses = np.arange(len(delta))[~delta_masked.mask]
-
-        # invert covariance matrix
-        r_inv = csr_matrix(np.linalg.inv(np.diagflat(r_cov) ** 2))
-        return slack_buses, non_slack_buses, n_active, r_inv, v_m, delta_masked, delta, z, meas_mask
-=======
                               (len(z), 2 * ppci["bus"].shape[0] - 1))
->>>>>>> ab310d08
 
     def check_result(self, current_error, cur_it):
         # print output for results
@@ -106,18 +75,10 @@
         return non_slack_buses, v_m, delta, delta_masked, E, r_inv, z, non_nan_meas_mask
 
     def estimate(self, ppci):
-<<<<<<< HEAD
-        slack_buses, non_slack_buses, n_active, r_inv, v_m, delta_masked, delta, z, meas_mask = self.wls_preprocessing(ppci)
-=======
         non_slack_buses, v_m, delta, delta_masked, E, r_inv, z, non_nan_meas_mask = self.wls_preprocessing(ppci)
->>>>>>> ab310d08
 
         # matrix calculation object
-<<<<<<< HEAD
-        sem = WLSAlgebraNew(ppci, slack_buses, non_slack_buses)
-=======
         sem = WLSAlgebra(ppci, non_nan_meas_mask)
->>>>>>> ab310d08
 
         current_error, cur_it = 100., 0
         G_m, r, H, h_x = None, None, None, None
@@ -126,31 +87,22 @@
             self.logger.debug("Starting iteration {:d}".format(1 + cur_it))
             try:
                 # create h(x) for the current iteration
-                h_x = sem.create_hx(v_m, delta, meas_mask)
+                h_x = sem.create_hx(v_m, delta)
 
                 # residual r
-                r = (z - h_x)[np.newaxis].T
+                r = csr_matrix(z - h_x).T
 
                 # jacobian matrix H
-<<<<<<< HEAD
-                H = sem.create_h_jacobian(v_m, delta, meas_mask)
-=======
                 H = csr_matrix(sem.create_hx_jacobian(v_m, delta))
->>>>>>> ab310d08
 
                 # gain matrix G_m
                 # G_m = H^t * R^-1 * H
-                G_m = H.T @ (r_inv @ H)
+                G_m = H.T * (r_inv * H)
 
                 # state vector difference d_E
                 # d_E = G_m^-1 * (H' * R^-1 * r)
-<<<<<<< HEAD
-                d_E = spsolve(G_m, H.T @ (r_inv @ r))
-                E += d_E
-=======
                 d_E = spsolve(G_m, H.T * (r_inv * r))
                 E += d_E.ravel()
->>>>>>> ab310d08
 
                 # update V/delta
                 delta[non_slack_buses] = E[:len(non_slack_buses)]
@@ -171,19 +123,7 @@
         self.check_result(current_error, cur_it)
         V = v_m * np.exp(1j * delta)
         if self.successful:
-            pass
             # store variables required for chi^2 and r_N_max test:
-<<<<<<< HEAD
-#            self.R_inv = r_inv.toarray()
-#            self.Gm = G_m.toarray()
-#            self.r = r.toarray()
-#            self.H = H.toarray()
-#            self.Ht = self.H.T
-#            self.hx = h_x
-#            self.V = v_m
-#            self.delta = delta
-        return delta, v_m
-=======
             self.R_inv = r_inv.toarray()
             self.Gm = G_m.toarray()
             self.r = r.toarray()
@@ -193,7 +133,6 @@
             self.V = v_m
             self.delta = delta
         return V
->>>>>>> ab310d08
 
 
 class WLSEstimatorZeroInjectionConstraints(WLSEstimator):
@@ -205,13 +144,8 @@
         # Find pq bus with zero p,q and shunt admittance
         zero_injection_bus_mask = (ppci["bus"][:, 1] == 1) & (ppci["bus"][:, 2:6]==0).all(axis=1)
         # Withn pq buses with zero injection identify those who have also no p or q measurement
-<<<<<<< HEAD
-        p_zero_injections = np.where(zero_injection_bus_sel & np.isnan(ppci["bus"][:, 15+0]))[0]
-        q_zero_injections = np.where(zero_injection_bus_sel & np.isnan(ppci["bus"][:, 15+0]))[0]
-=======
         p_zero_injections = np.where(zero_injection_bus_mask & np.isnan(ppci["bus"][:, 15+2]))[0]
         q_zero_injections = np.where(zero_injection_bus_mask & np.isnan(ppci["bus"][:, 15+4]))[0]
->>>>>>> ab310d08
         new_states = np.zeros(len(p_zero_injections) + len(q_zero_injections))
         # update the E matrix
         E = np.r_[E, new_states]
