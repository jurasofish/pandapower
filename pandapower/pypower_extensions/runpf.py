--- conflicted
+++ resolved
@@ -69,7 +69,6 @@
     numba = options["numba"]
     enforce_q_lims = options["enforce_q_lims"]
     tolerance_kva = options["tolerance_kva"]
-<<<<<<< HEAD
     algorithm = options["algorithm"]
     max_iteration = options["max_iteration"]
 
@@ -86,11 +85,6 @@
             ppopt['PF_MAX_IT_GS'] = max_iteration
         else:
             ppopt['PF_MAX_IT_FD'] = max_iteration
-
-=======
-
-    ppopt = ppoption(ENFORCE_Q_LIMS=enforce_q_lims, PF_TOL=tolerance_kva * 1e-3, **kwargs)
->>>>>>> 4a7e96aa
     return init, ac, numba, recycle, ppopt
 
 
