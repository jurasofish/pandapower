# -*- coding: utf-8 -*-

<<<<<<< HEAD
# Copyright (c) 2016-2018 by University of Kassel and Fraunhofer Institute for Energy Economics
# and Energy System Technology (IEE), Kassel. All rights reserved.
=======
# Copyright (c) 2016-2019 by University of Kassel and Fraunhofer Institute for Energy Economics
# and Energy System Technology (IEE), Kassel. All rights reserved.
>>>>>>> 8bdd4757



import pytest

import pandapower as pp
import pandapower.shortcircuit as sc


@pytest.fixture
def feeder_network():
    net = pp.create_empty_network()
    b1 = pp.create_bus(net, 110)
    b2 = pp.create_bus(net, 110)
    b3 = pp.create_bus(net, 110)
    b4 = pp.create_bus(net, 110)
    b5 = pp.create_bus(net, 110)

    pp.create_ext_grid(net, b1, s_sc_max_mva=100., s_sc_min_mva=80., rx_min=0.4, rx_max=0.4)
    pp.create_line(net, b1, b2, std_type="305-AL1/39-ST1A 110.0" , length_km=20.)
    pp.create_line(net, b2, b3, std_type="N2XS(FL)2Y 1x185 RM/35 64/110 kV" , length_km=15.)
    pp.create_line(net, b1, b4, std_type="305-AL1/39-ST1A 110.0" , length_km=12.)
    pp.create_line(net, b4, b5, std_type="N2XS(FL)2Y 1x185 RM/35 64/110 kV" , length_km=8.)
    net.line["endtemp_degree"] = 80
    for b in [b2, b3, b4, b5]:
        pp.create_sgen(net, b, sn_mva=2000, p_mw=0)
    net.sgen["k"] = 1.2
    return net


if __name__ == '__main__':
    pytest.main(["test_ring.py"])
<|MERGE_RESOLUTION|>--- conflicted
+++ resolved
@@ -1,41 +1,36 @@
-# -*- coding: utf-8 -*-
-
-<<<<<<< HEAD
-# Copyright (c) 2016-2018 by University of Kassel and Fraunhofer Institute for Energy Economics
-# and Energy System Technology (IEE), Kassel. All rights reserved.
-=======
+# -*- coding: utf-8 -*-
+
 # Copyright (c) 2016-2019 by University of Kassel and Fraunhofer Institute for Energy Economics
 # and Energy System Technology (IEE), Kassel. All rights reserved.
->>>>>>> 8bdd4757
-
-
-
-import pytest
-
-import pandapower as pp
-import pandapower.shortcircuit as sc
-
-
-@pytest.fixture
-def feeder_network():
-    net = pp.create_empty_network()
-    b1 = pp.create_bus(net, 110)
-    b2 = pp.create_bus(net, 110)
-    b3 = pp.create_bus(net, 110)
-    b4 = pp.create_bus(net, 110)
-    b5 = pp.create_bus(net, 110)
-
-    pp.create_ext_grid(net, b1, s_sc_max_mva=100., s_sc_min_mva=80., rx_min=0.4, rx_max=0.4)
-    pp.create_line(net, b1, b2, std_type="305-AL1/39-ST1A 110.0" , length_km=20.)
-    pp.create_line(net, b2, b3, std_type="N2XS(FL)2Y 1x185 RM/35 64/110 kV" , length_km=15.)
-    pp.create_line(net, b1, b4, std_type="305-AL1/39-ST1A 110.0" , length_km=12.)
-    pp.create_line(net, b4, b5, std_type="N2XS(FL)2Y 1x185 RM/35 64/110 kV" , length_km=8.)
-    net.line["endtemp_degree"] = 80
-    for b in [b2, b3, b4, b5]:
-        pp.create_sgen(net, b, sn_mva=2000, p_mw=0)
-    net.sgen["k"] = 1.2
-    return net
-
-
-if __name__ == '__main__':
-    pytest.main(["test_ring.py"])
+
+
+
+import pytest
+
+import pandapower as pp
+import pandapower.shortcircuit as sc
+
+
+@pytest.fixture
+def feeder_network():
+    net = pp.create_empty_network()
+    b1 = pp.create_bus(net, 110)
+    b2 = pp.create_bus(net, 110)
+    b3 = pp.create_bus(net, 110)
+    b4 = pp.create_bus(net, 110)
+    b5 = pp.create_bus(net, 110)
+
+    pp.create_ext_grid(net, b1, s_sc_max_mva=100., s_sc_min_mva=80., rx_min=0.4, rx_max=0.4)
+    pp.create_line(net, b1, b2, std_type="305-AL1/39-ST1A 110.0" , length_km=20.)
+    pp.create_line(net, b2, b3, std_type="N2XS(FL)2Y 1x185 RM/35 64/110 kV" , length_km=15.)
+    pp.create_line(net, b1, b4, std_type="305-AL1/39-ST1A 110.0" , length_km=12.)
+    pp.create_line(net, b4, b5, std_type="N2XS(FL)2Y 1x185 RM/35 64/110 kV" , length_km=8.)
+    net.line["endtemp_degree"] = 80
+    for b in [b2, b3, b4, b5]:
+        pp.create_sgen(net, b, sn_mva=2000, p_mw=0)
+    net.sgen["k"] = 1.2
+    return net
+
+
+if __name__ == '__main__':
+    pytest.main(["test_ring.py"])