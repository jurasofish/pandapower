# -*- coding: utf-8 -*-

# Copyright (c) 2016-2019 by University of Kassel and Fraunhofer Institute for Energy Economics
# and Energy System Technology (IEE), Kassel. All rights reserved.


import copy
import os

import numpy as np
import pandas as pd
import pytest

import pandapower as pp
from pandapower.auxiliary import _check_connectivity, _add_ppc_options
from pandapower.networks import create_cigre_network_mv, four_loads_with_branches_out, \
    example_simple, simple_four_bus_system, example_multivoltage
from pandapower.pd2ppc import _pd2ppc
from pandapower.pf.create_jacobian import _create_J_without_numba
from pandapower.pf.run_newton_raphson_pf import _get_pf_variables_from_ppci
from pandapower.powerflow import LoadflowNotConverged
from pandapower.test.consistency_checks import runpp_with_consistency_checks
from pandapower.test.loadflow.result_test_network_generator import add_test_xward, add_test_trafo3w, \
    add_test_line, add_test_oos_bus_with_is_element, result_test_network_generator, add_test_trafo
from pandapower.test.toolbox import add_grid_connection, create_test_line, assert_net_equal
from pandapower.toolbox import nets_equal


def test_minimal_net():
    # tests corner-case when the grid only has 1 bus and an ext-grid
    net = pp.create_empty_network()
    b = pp.create_bus(net, 110)
    pp.create_ext_grid(net, b)
    runpp_with_consistency_checks(net)

    pp.create_load(net, b, p_mw=0.1)
    runpp_with_consistency_checks(net)

    b2 = pp.create_bus(net, 110)
    pp.create_switch(net, b, b2, 'b')
    pp.create_sgen(net, b2, p_mw=0.2)
    runpp_with_consistency_checks(net)


def test_set_user_pf_options():
    net = example_simple()
    pp.runpp(net)

    old_options = net._options.copy()
    test_options = {key: i for i, key in enumerate(old_options.keys())}

    pp.set_user_pf_options(net, hello='bye', **test_options)
    test_options.update({'hello': 'bye'})

    assert net.user_pf_options == test_options

    # remove what is in user_pf_options and add hello=world
    pp.set_user_pf_options(net, overwrite=True, hello='world')
    assert net.user_pf_options == {'hello': 'world'}

    # check if 'hello' is added to net._options, but other options are untouched
    pp.runpp(net)
    assert 'hello' in net._options.keys() and net._options['hello'] == 'world'
    net._options.pop('hello')
    assert net._options == old_options

    # check if user_pf_options can be deleted and net._options is as it was before
    pp.set_user_pf_options(net, overwrite=True, hello='world')
    pp.set_user_pf_options(net, overwrite=True)
    assert net.user_pf_options == {}
    pp.runpp(net)
    assert 'hello' not in net._options.keys()

    # see if user arguments overrule user_pf_options, but other user_pf_options still have the
    # priority
    pp.set_user_pf_options(net, tolerance_mva=1e-6, max_iteration=20)
    pp.runpp(net, tolerance_mva=1e-2)
    assert net.user_pf_options['tolerance_mva'] == 1e-6
    assert net._options['tolerance_mva'] == 1e-2
    assert net._options['max_iteration'] == 20


def test_kwargs_with_user_options():
    net = example_simple()
    pp.runpp(net)
    assert net._options["trafo3w_losses"] == "hv"
    pp.set_user_pf_options(net, trafo3w_losses="lv")
    pp.runpp(net)
    assert net._options["trafo3w_losses"] == "lv"


@pytest.mark.xfail(reason="Until now there was no way found to dynamically identify "
                          "the arguments passed to runpp, so if the user options are "
                          "overwritten with the default values, this is not recognized.")
def test_overwrite_default_args_with_user_options():
    net = example_simple()
    pp.runpp(net)
    assert net._options["check_connectivity"] is True
    pp.set_user_pf_options(net, check_connectivity=False)
    pp.runpp(net)
    assert net._options["check_connectivity"] is False
    pp.runpp(net, check_connectivity=True)
    assert net._options["check_connectivity"] is True


def test_runpp_init():
    net = pp.create_empty_network()
    b1, b2, l1 = add_grid_connection(net)
    b3 = pp.create_bus(net, vn_kv=0.4)
    tidx = pp.create_transformer(net, hv_bus=b2, lv_bus=b3, std_type="0.25 MVA 20/0.4 kV")
    net.trafo.shift_degree.at[tidx] = 70
    pp.runpp(net)
    va = net.res_bus.va_degree.at[4]
    pp.runpp(net, calculate_voltage_angles=True, init_va_degree="dc")
    assert np.allclose(va - net.trafo.shift_degree.at[tidx], net.res_bus.va_degree.at[4])
    pp.runpp(net, calculate_voltage_angles=True, init_va_degree="results")
    assert np.allclose(va - net.trafo.shift_degree.at[tidx], net.res_bus.va_degree.at[4])


def test_runpp_init_auxiliary_buses():
    net = pp.create_empty_network()
    b1, b2, l1 = add_grid_connection(net, vn_kv=110.)
    b3 = pp.create_bus(net, vn_kv=20.)
    b4 = pp.create_bus(net, vn_kv=10.)
    tidx = pp.create_transformer3w(net, b2, b3, b4, std_type='63/25/38 MVA 110/20/10 kV')
    pp.create_load(net, b3, p_mw=5)
    pp.create_load(net, b4, p_mw=5)
    pp.create_xward(net, b4, ps_mw=1, qs_mvar=1, pz_mw=1, qz_mvar=1, r_ohm=0.1, x_ohm=0.1,
                    vm_pu=1.0)
    net.trafo3w.shift_lv_degree.at[tidx] = 120
    net.trafo3w.shift_mv_degree.at[tidx] = 80
    pp.runpp(net)
    va = net.res_bus.va_degree.at[b2]
    pp.runpp(net, calculate_voltage_angles=True, init_va_degree="dc")
    assert np.allclose(va - net.trafo3w.shift_mv_degree.at[tidx], net.res_bus.va_degree.at[b3],
                       atol=2)
    assert np.allclose(va - net.trafo3w.shift_lv_degree.at[tidx], net.res_bus.va_degree.at[b4],
                       atol=2)
    pp.runpp(net, calculate_voltage_angles=True, init_va_degree="results")
    assert np.allclose(va - net.trafo3w.shift_mv_degree.at[tidx], net.res_bus.va_degree.at[b3],
                       atol=2)
    assert np.allclose(va - net.trafo3w.shift_lv_degree.at[tidx], net.res_bus.va_degree.at[b4],
                       atol=2)


def test_result_iter():
    for net in result_test_network_generator():
        try:
            runpp_with_consistency_checks(net, enforce_q_lims=True)
        except (AssertionError):
            raise UserWarning("Consistency Error after adding %s" % net.last_added_case)
        except(LoadflowNotConverged):
            raise UserWarning("Power flow did not converge after adding %s" % net.last_added_case)


@pytest.fixture
def bus_bus_net():
    net = pp.create_empty_network()
    add_grid_connection(net)
    for _u in range(4):
        pp.create_bus(net, vn_kv=.4)
    pp.create_load(net, 5, p_mw=0.01)
    pp.create_switch(net, 3, 6, et="b")
    pp.create_switch(net, 4, 5, et="b")
    pp.create_switch(net, 6, 5, et="b")
    pp.create_switch(net, 0, 7, et="b")
    create_test_line(net, 4, 7)
    pp.create_load(net, 4, p_mw=0.01)
    return net


def test_bus_bus_switches(bus_bus_net):
    net = bus_bus_net
    pp.runpp(net)
    assert net.res_bus.vm_pu.at[3] == net.res_bus.vm_pu.at[4] == net.res_bus.vm_pu.at[5] == \
           net.res_bus.vm_pu.at[6]
    assert net.res_bus.vm_pu.at[0] == net.res_bus.vm_pu.at[7]

    net.bus.in_service.at[5] = False
    pp.runpp(net)
    assert net.res_bus.vm_pu.at[3] == net.res_bus.vm_pu.at[6]
    assert net.res_bus.vm_pu.at[0] == net.res_bus.vm_pu.at[7]
    assert pd.isnull(net.res_bus.vm_pu.at[5])
    assert net.res_bus.vm_pu.at[6] != net.res_bus.vm_pu.at[4]


def test_bus_bus_switches_merges_two_gens(bus_bus_net):
    "buses should not be fused if two gens are connected"
    net = bus_bus_net
    net.bus.in_service.at[5] = False
    pp.create_gen(net, 6, 10)
    pp.create_gen(net, 4, 10)
    net.bus.in_service.at[5] = True
    pp.runpp(net)
    assert net.converged


def test_bus_bus_switches_throws_exception_for_two_gen_with_diff_vm(bus_bus_net):
    "buses should not be fused if two gens are connected"
    net = bus_bus_net
    pp.create_gen(net, 6, 10, 1.)
    pp.create_gen(net, 4, 10, 1.1)
    with pytest.raises(UserWarning):
        pp.runpp(net)


@pytest.fixture
def z_switch_net():
    net = pp.create_empty_network()
    for i in range(3):
        pp.create_bus(net, vn_kv=.4)
        pp.create_load(net, i, p_mw=0.1)
    pp.create_ext_grid(net, 0, vm_pu=1.0)
    pp.create_line_from_parameters(net, 0, 1, 1, r_ohm_per_km=0.1 / np.sqrt(2),
                                   x_ohm_per_km=0.1 / np.sqrt(2),
                                   c_nf_per_km=0, max_i_ka=.2)
    pp.create_switch(net, 0, 2, et="b", z_ohm=0.1)
    return net


@pytest.mark.parametrize("numba", [True, False])
def test_z_switch(z_switch_net, numba):
    net = z_switch_net
    pp.runpp(net, numba=numba, switch_rx_ratio=1)
    assert net.res_bus.vm_pu.at[1] == net.res_bus.vm_pu.at[2]

    net_zero_z_switch = copy.deepcopy(net)
    net_zero_z_switch.switch.z_ohm = 0
    pp.runpp(net_zero_z_switch, numba=numba, switch_rx_ratio=1)
    assert net_zero_z_switch.res_bus.vm_pu.at[0] == net_zero_z_switch.res_bus.vm_pu.at[2]


@pytest.fixture
def z_switch_net_4bus_parallel():
    net = pp.create_empty_network()
    for i in range(4):
        pp.create_bus(net, vn_kv=.4)
        pp.create_load(net, i, p_mw=0.1)
    pp.create_ext_grid(net, 0, vm_pu=1.0)
    pp.create_line_from_parameters(net, 0, 1, 1, r_ohm_per_km=0.1 / np.sqrt(2),
                                   x_ohm_per_km=0.1 / np.sqrt(2),
                                   c_nf_per_km=0, max_i_ka=.2)
    pp.create_line_from_parameters(net, 1, 3, 1, r_ohm_per_km=0.1 / np.sqrt(2),
                                   x_ohm_per_km=0.1 / np.sqrt(2),
                                   c_nf_per_km=0, max_i_ka=.2)
    pp.create_switch(net, 0, 2, et="b", z_ohm=0.1)
    pp.create_switch(net, 0, 2, et="b", z_ohm=0)
    return net


@pytest.fixture
def z_switch_net_4bus():
    net = pp.create_empty_network()
    for i in range(4):
        pp.create_bus(net, vn_kv=.4)
        pp.create_load(net, i, p_mw=0.01)
    pp.create_ext_grid(net, 0, vm_pu=1.0)
    pp.create_line_from_parameters(net, 0, 1, 1, r_ohm_per_km=0.1 / np.sqrt(2),
                                   x_ohm_per_km=0.1 / np.sqrt(2),
                                   c_nf_per_km=0, max_i_ka=.2)
    pp.create_switch(net, 1, 2, et="b", z_ohm=0.1)
    pp.create_switch(net, 2, 3, et="b", z_ohm=0)
    return net


@pytest.mark.parametrize("numba", [True, False])
def test_switch_fuse_z_ohm_0(z_switch_net_4bus_parallel, z_switch_net_4bus, numba):
    net = z_switch_net_4bus_parallel
    pp.runpp(net, numba=numba)
    assert net.res_bus.vm_pu[0] == net.res_bus.vm_pu[2]
    assert net.res_switch.i_ka[0] == 0

    net = z_switch_net_4bus
    pp.runpp(net, numba=numba)
    assert net.res_bus.vm_pu[2] == net.res_bus.vm_pu[3]
    assert net.res_bus.vm_pu[1] != net.res_bus.vm_pu[2]


@pytest.mark.parametrize("numba", [True, False])
def test_switch_z_ohm_different(z_switch_net_4bus_parallel, z_switch_net_4bus, numba):
    net = z_switch_net_4bus_parallel
    net.switch.at[1, 'z_ohm'] = 0.2
    pp.runpp(net, numba=numba)
    assert net.res_bus.vm_pu[0] != net.res_bus.vm_pu[2]
    assert np.all(net.res_switch.i_ka > 0)

    net = z_switch_net_4bus
    net.switch.at[1, 'z_ohm'] = 0.2
    pp.runpp(net, numba=numba)
    assert net.res_bus.vm_pu[2] != net.res_bus.vm_pu[3]
    assert net.res_bus.vm_pu[1] != net.res_bus.vm_pu[2]


def test_two_open_switches():
    net = pp.create_empty_network()
    b1, b2, l1 = add_grid_connection(net)
    b3 = pp.create_bus(net, vn_kv=20.)
    l2 = create_test_line(net, b2, b3)
    create_test_line(net, b3, b1)
    pp.create_switch(net, b2, l2, et="l", closed=False)
    pp.create_switch(net, b3, l2, et="l", closed=False)
    pp.runpp(net)
    assert np.isnan(net.res_line.i_ka.at[l2]) or net.res_line.i_ka.at[l2] == 0


def test_oos_bus():
    net = pp.create_empty_network()
    add_test_oos_bus_with_is_element(net)
    assert runpp_with_consistency_checks(net)

    #    test for pq-node result
    pp.create_shunt(net, 6, q_mvar=0.8)
    assert runpp_with_consistency_checks(net)

    #   1test for pv-node result
    pp.create_gen(net, 4, p_mw=0.5)
    assert runpp_with_consistency_checks(net)


def get_isolated(net):
    net._options = {}
    _add_ppc_options(net, calculate_voltage_angles=False,
                     trafo_model="t", check_connectivity=False,
                     mode="pf", switch_rx_ratio=2, init_vm_pu="flat",
                     init_va_degree="flat",
                     enforce_q_lims=False, recycle=None)

    ppc, ppci = _pd2ppc(net)
    return _check_connectivity(ppc)


def test_connectivity_check_island_without_pv_bus():
    # Network with islands without pv bus -> all buses in island should be set out of service
    net = create_cigre_network_mv(with_der=False)
    iso_buses, iso_p, iso_q = get_isolated(net)
    assert len(iso_buses) == 0
    assert np.isclose(iso_p, 0)
    assert np.isclose(iso_q, 0)

    isolated_bus1 = pp.create_bus(net, vn_kv=20., name="isolated Bus1")
    isolated_bus2 = pp.create_bus(net, vn_kv=20., name="isolated Bus2")
    pp.create_line(net, isolated_bus2, isolated_bus1, length_km=1,
                   std_type="N2XS(FL)2Y 1x300 RM/35 64/110 kV",
                   name="IsolatedLine")
    iso_buses, iso_p, iso_q = get_isolated(net)
    assert len(iso_buses) == 2
    assert np.isclose(iso_p, 0)
    assert np.isclose(iso_q, 0)

    pp.create_load(net, isolated_bus1, p_mw=0.2, q_mvar=0.02)
    pp.create_sgen(net, isolated_bus2, p_mw=0.15, q_mvar=0.01)

    # with pytest.warns(UserWarning):
    iso_buses, iso_p, iso_q = get_isolated(net)
    assert len(iso_buses) == 2
    assert np.isclose(iso_p, 350)
    assert np.isclose(iso_q, 30)
    # with pytest.warns(UserWarning):
    runpp_with_consistency_checks(net, check_connectivity=True)


def test_connectivity_check_island_with_one_pv_bus():
    # Network with islands with one PV bus -> PV bus should be converted to the reference bus
    net = create_cigre_network_mv(with_der=False)
    iso_buses, iso_p, iso_q = get_isolated(net)
    assert len(iso_buses) == 0
    assert np.isclose(iso_p, 0)
    assert np.isclose(iso_q, 0)

    isolated_bus1 = pp.create_bus(net, vn_kv=20., name="isolated Bus1")
    isolated_bus2 = pp.create_bus(net, vn_kv=20., name="isolated Bus2")
    isolated_gen = pp.create_bus(net, vn_kv=20., name="isolated Gen")
    isolated_pv_bus = pp.create_gen(net, isolated_gen, p_mw=0.35, vm_pu=1.0, name="isolated PV bus")
    pp.create_line(net, isolated_bus2, isolated_bus1, length_km=1,
                   std_type="N2XS(FL)2Y 1x300 RM/35 64/110 kV", name="IsolatedLine")
    pp.create_line(net, isolated_gen, isolated_bus1, length_km=1,
                   std_type="N2XS(FL)2Y 1x300 RM/35 64/110 kV", name="IsolatedLineToGen")
    # with pytest.warns(UserWarning):
    iso_buses, iso_p, iso_q = get_isolated(net)

    # assert len(iso_buses) == 0
    # assert np.isclose(iso_p, 0)
    # assert np.isclose(iso_q, 0)
    #
    # pp.create_load(net, isolated_bus1, p_mw=0.200., q_mvar=0.020)
    # pp.create_sgen(net, isolated_bus2, p_mw=0.0150., q_mvar=-0.010)
    #
    # iso_buses, iso_p, iso_q = get_isolated(net)
    # assert len(iso_buses) == 0
    # assert np.isclose(iso_p, 0)
    # assert np.isclose(iso_q, 0)

    # with pytest.warns(UserWarning):
    runpp_with_consistency_checks(net, check_connectivity=True)


def test_connectivity_check_island_with_multiple_pv_buses():
    # Network with islands an multiple PV buses in the island -> Error should be thrown since it
    # would be random to choose just some PV bus as the reference bus
    net = create_cigre_network_mv(with_der=False)
    iso_buses, iso_p, iso_q = get_isolated(net)
    assert len(iso_buses) == 0
    assert np.isclose(iso_p, 0)
    assert np.isclose(iso_q, 0)

    isolated_bus1 = pp.create_bus(net, vn_kv=20., name="isolated Bus1")
    isolated_bus2 = pp.create_bus(net, vn_kv=20., name="isolated Bus2")
    isolated_pv_bus1 = pp.create_bus(net, vn_kv=20., name="isolated PV bus1")
    isolated_pv_bus2 = pp.create_bus(net, vn_kv=20., name="isolated PV bus2")
    pp.create_gen(net, isolated_pv_bus1, p_mw=0.3, vm_pu=1.0, name="isolated PV bus1")
    pp.create_gen(net, isolated_pv_bus2, p_mw=0.05, vm_pu=1.0, name="isolated PV bus2")

    pp.create_line(net, isolated_pv_bus1, isolated_bus1, length_km=1,
                   std_type="N2XS(FL)2Y 1x300 RM/35 64/110 kV",
                   name="IsolatedLineToGen1")
    pp.create_line(net, isolated_pv_bus2, isolated_bus2, length_km=1,
                   std_type="N2XS(FL)2Y 1x300 RM/35 64/110 kV",
                   name="IsolatedLineToGen2")
    pp.create_line(net, isolated_bus2, isolated_bus1, length_km=1,
                   std_type="N2XS(FL)2Y 1x300 RM/35 64/110 kV",
                   name="IsolatedLine")
    # ToDo with pytest.warns(UserWarning):
    iso_buses, iso_p, iso_q = get_isolated(net)


def test_isolated_in_service_bus_at_oos_line():
    net = pp.create_empty_network()
    b1, b2, l1 = add_grid_connection(net)
    b = pp.create_bus(net, vn_kv=135)
    l = pp.create_line(net, b2, b, 0.1, std_type="NAYY 4x150 SE")
    net.line.loc[l, "in_service"] = False
    assert runpp_with_consistency_checks(net, init="flat")


def test_isolated_in_service_line():
    # ToDo: Fix this
    net = pp.create_empty_network()
    _, b2, l1 = add_grid_connection(net)
    b = pp.create_bus(net, vn_kv=20.)
    pp.create_line(net, b2, b, 0.1, std_type="NAYY 4x150 SE")
    net.line.loc[l1, "in_service"] = False
    assert runpp_with_consistency_checks(net, init="flat")


def test_makeYbus():
    # tests if makeYbus fails for nets where every bus is connected to each other
    net = pp.create_empty_network()
    b1, b2, l1 = add_grid_connection(net)

    # number of buses to create
    n_bus = 20
    bus_list = []
    # generate buses and connect them
    for _ in range(n_bus):
        bus_list.append(pp.create_bus(net, vn_kv=20.))

    # connect the first bus to slack node
    create_test_line(net, bus_list[0], b2)
    # iterate over every bus and add connection to every other bus
    for bus_1 in bus_list:
        for bus_2 in bus_list:
            # add no connection to itself
            if bus_1 == bus_2:
                continue
            create_test_line(net, bus_1, bus_2)

    assert runpp_with_consistency_checks(net)


def test_test_sn_mva():
    test_net_gen1 = result_test_network_generator(sn_mva=1)
    test_net_gen2 = result_test_network_generator(sn_mva=2)
    for net1, net2 in zip(test_net_gen1, test_net_gen2):
        pp.runpp(net1)
        pp.runpp(net2)
        try:
            assert_net_equal(net1, net2)
        except:
            raise UserWarning("Result difference due to sn_mva after adding %s" %
                              net1.last_added_case)


def test_bsfw_algorithm():
    net = example_simple()

    pp.runpp(net)
    vm_nr = copy.copy(net.res_bus.vm_pu)
    va_nr = copy.copy(net.res_bus.va_degree)

    pp.runpp(net, algorithm='bfsw')
    vm_alg = net.res_bus.vm_pu
    va_alg = net.res_bus.va_degree

    assert np.allclose(vm_nr, vm_alg)
    assert np.allclose(va_nr, va_alg)


@pytest.mark.xfail(reason="unknown")
def test_bsfw_algorithm_multi_net():
    net = example_simple()
    add_grid_connection(net, vn_kv=110., zone="second")

    pp.runpp(net)
    vm_nr = copy.copy(net.res_bus.vm_pu)
    va_nr = copy.copy(net.res_bus.va_degree)

    pp.runpp(net, algorithm='bfsw')
    vm_alg = net.res_bus.vm_pu
    va_alg = net.res_bus.va_degree

    assert np.allclose(vm_nr, vm_alg)
    assert np.allclose(va_nr, va_alg)


def test_bsfw_algorithm_with_trafo_shift_and_voltage_angles():
    net = example_simple()
    net["trafo"].loc[:, "shift_degree"] = 180.

    pp.runpp(net, calculate_voltage_angles=True)
    vm_nr = net.res_bus.vm_pu
    va_nr = net.res_bus.va_degree

    pp.runpp(net, algorithm='bfsw', calculate_voltage_angles=True)
    vm_alg = net.res_bus.vm_pu
    va_alg = net.res_bus.va_degree
    assert np.allclose(vm_nr, vm_alg)
    assert np.allclose(va_nr, va_alg)


def test_bsfw_algorithm_with_enforce_q_lims():
    net = example_simple()
    net.ext_grid["max_q_mvar"] = [0.1]
    net.ext_grid["min_q_mvar"] = [-0.1]
    net.gen["max_q_mvar"] = [5.]
    net.gen["min_q_mvar"] = [4.]

    pp.runpp(net, enforce_q_lims=True)
    vm_nr = net.res_bus.vm_pu
    va_nr = net.res_bus.va_degree

    pp.runpp(net, algorithm='bfsw', enforce_q_lims=True)
    vm_alg = net.res_bus.vm_pu
    va_alg = net.res_bus.va_degree
    assert np.allclose(vm_nr, vm_alg)
    assert np.allclose(va_nr, va_alg)


def test_bsfw_algorithm_with_branch_loops():
    net = example_simple()
    pp.create_line(net, 0, 6, length_km=2.5,
                   std_type="NA2XS2Y 1x240 RM/25 12/20 kV", name="Line meshed")
    net.switch.loc[:, "closed"] = True

    pp.runpp(net)
    vm_nr = net.res_bus.vm_pu
    va_nr = net.res_bus.va_degree

    pp.runpp(net, algorithm='bfsw')
    vm_alg = net.res_bus.vm_pu
    va_alg = net.res_bus.va_degree
    assert np.allclose(vm_nr, vm_alg)
    assert np.allclose(va_nr, va_alg)


@pytest.mark.slow
def test_pypower_algorithms_iter():
    alg_to_test = ['fdbx', 'fdxb', 'gs']
    for alg in alg_to_test:
        for net in result_test_network_generator(skip_test_impedance=True):
            try:
                runpp_with_consistency_checks(net, enforce_q_lims=True, algorithm=alg)
                runpp_with_consistency_checks(net, enforce_q_lims=False, algorithm=alg)
            except (AssertionError):
                raise UserWarning("Consistency Error after adding %s" % net.last_added_case)
            except(LoadflowNotConverged):
                raise UserWarning("Power flow did not converge after adding %s" %
                                  net.last_added_case)


<<<<<<< HEAD
=======
def test_recycle():
    # Note: Only calls recycle functions and tests if load and gen are updated.
    # Todo: To fully test the functionality, it must be checked if the recycle methods are being
    # called or alternatively if the "non-recycle" functions are not being called.
    net = pp.create_empty_network()
    b1, b2, ln = add_grid_connection(net)
    pl = 1.2
    ql = 1.1
    ps = 0.5
    vm_set_pu = 1.0

    b3 = pp.create_bus(net, vn_kv=.4)
    pp.create_line_from_parameters(net, b2, b3, 12.2, r_ohm_per_km=0.08, x_ohm_per_km=0.12,
                                   c_nf_per_km=300, max_i_ka=.2, df=.8)
    pp.create_load(net, b3, p_mw=pl, q_mvar=ql)
    pp.create_gen(net, b2, p_mw=ps, vm_pu=vm_set_pu)

    runpp_with_consistency_checks(net, recycle=dict(_is_elements=True, ppc=True, Ybus=True))

    # copy.deepcopy(net)

    # update values
    pl = 0.6
    ql = 0.55
    ps = 0.25
    vm_set_pu = 0.98

    net["load"].p_mw.iloc[0] = pl
    net["load"].q_mvar.iloc[0] = ql
    net["gen"].p_mw.iloc[0] = ps
    net["gen"].vm_pu.iloc[0] = vm_set_pu

    runpp_with_consistency_checks(net, recycle=dict(_is_elements=True, ppc=True, Ybus=True))

    assert np.allclose(net.res_load.p_mw.iloc[0], pl)
    assert np.allclose(net.res_load.q_mvar.iloc[0], ql)
    assert np.allclose(net.res_gen.p_mw.iloc[0], ps)
    assert np.allclose(net.res_gen.vm_pu.iloc[0], vm_set_pu)


>>>>>>> 5c9fc9db
@pytest.mark.xfail
def test_zip_loads_gridcal():
    # Tests newton power flow considering zip loads against GridCal's pf result

    # Results used for benchmarking are obtained using GridCal with the following code:
    # from GridCal.grid.CalculationEngine import *
    #
    # np.set_printoptions(precision=4)
    # grid = MultiCircuit()
    #
    # # Add buses
    # bus1 = Bus('Bus 1', vnom=20)
    #
    # bus1.controlled_generators.append(ControlledGenerator('Slack Generator', voltage_module=1.0))
    # grid.add_bus(bus1)
    #
    # bus2 = Bus('Bus 2', vnom=20)
    # bus2.loads.append(Load('load 2',
    #                        power=0.2 * complex(40, 20),
    #                        impedance=1 / (0.40 * (40. - 20.j)),
    #                        current=np.conj(0.40 * (40. + 20.j)) / (20 * np.sqrt(3)),
    #                        ))
    # grid.add_bus(bus2)
    #
    # bus3 = Bus('Bus 3', vnom=20)
    # bus3.loads.append(Load('load 3', power=complex(25, 15)))
    # grid.add_bus(bus3)
    #
    # bus4 = Bus('Bus 4', vnom=20)
    # bus4.loads.append(Load('load 4', power=complex(40, 20)))
    # grid.add_bus(bus4)
    #
    # bus5 = Bus('Bus 5', vnom=20)
    # bus5.loads.append(Load('load 5', power=complex(50, 20)))
    # grid.add_bus(bus5)
    #
    # # add branches (Lines in this case)
    # grid.add_branch(Branch(bus1, bus2, 'line 1-2', r=0.05, x=0.11, b=0.02))
    #
    # grid.add_branch(Branch(bus1, bus3, 'line 1-3', r=0.05, x=0.11, b=0.02))
    #
    # grid.add_branch(Branch(bus1, bus5, 'line 1-5', r=0.03, x=0.08, b=0.02))
    #
    # grid.add_branch(Branch(bus2, bus3, 'line 2-3', r=0.04, x=0.09, b=0.02))
    #
    # grid.add_branch(Branch(bus2, bus5, 'line 2-5', r=0.04, x=0.09, b=0.02))
    #
    # grid.add_branch(Branch(bus3, bus4, 'line 3-4', r=0.06, x=0.13, b=0.03))
    #
    # grid.add_branch(Branch(bus4, bus5, 'line 4-5', r=0.04, x=0.09, b=0.02))
    #
    # grid.compile()
    #
    # print('Ybus:\n', grid.circuits[0].power_flow_input.Ybus.todense())
    #
    # options = PowerFlowOptions(SolverType.NR, robust=False)
    # power_flow = PowerFlow(grid, options)
    # power_flow.run()
    #
    # print('\n\n', grid.name)
    # print('\t|V|:', abs(grid.power_flow_results.voltage))
    # print('\tVang:', np.rad2deg(np.angle(grid.power_flow_results.voltage)))

    vm_pu_gridcal = np.array([1., 0.9566486349, 0.9555640318, 0.9340468428, 0.9540542172])
    va_degree_gridcal = np.array([0., -2.3717973886, -2.345654238, -3.6303651197, -2.6713716569])

    Ybus_gridcal = np.array(
        [[10.9589041096 - 25.9973972603j, -3.4246575342 + 7.5342465753j,
          -3.4246575342 + 7.5342465753j,
          0.0000000000 + 0.j, -4.1095890411 + 10.9589041096j],
         [-3.4246575342 + 7.5342465753j, 11.8320802147 - 26.1409476063j,
          -4.1237113402 + 9.2783505155j,
          0.0000000000 + 0.j, -4.1237113402 + 9.2783505155j],
         [-3.4246575342 + 7.5342465753j, -4.1237113402 + 9.2783505155j,
          10.4751981427 - 23.1190605054j,
          -2.9268292683 + 6.3414634146j, 0.0000000000 + 0.j],
         [0.0000000000 + 0.j, 0.0000000000 + 0.j, -2.9268292683 + 6.3414634146j,
          7.0505406085 - 15.5948139301j,
          -4.1237113402 + 9.2783505155j],
         [-4.1095890411 + 10.9589041096j, -4.1237113402 + 9.2783505155j, 0.0000000000 + 0.j,
          -4.1237113402 + 9.2783505155j, 12.3570117215 - 29.4856051405j]])

    losses_gridcal = 4.69773448916 - 2.710430515j

    abs_path = os.path.join(pp.pp_dir, 'networks', 'power_system_test_case_jsons',
                            'case5_demo_gridcal.json')
    net = pp.from_json(abs_path)

    pp.runpp(net, voltage_depend_loads=True, recycle=None)

    # Test Ybus matrix
    Ybus_pp = net["_ppc"]['internal']['Ybus'].todense()
    bus_ord = net["_pd2ppc_lookups"]["bus"]
    Ybus_pp = Ybus_pp[bus_ord, :][:, bus_ord]

    assert np.allclose(Ybus_pp, Ybus_gridcal)

    # Test Results
    assert np.allclose(net.res_bus.vm_pu, vm_pu_gridcal)
    assert np.allclose(net.res_bus.va_degree, va_degree_gridcal)

    # Test losses
    losses_pp = net.res_bus.p_mw.sum() + 1.j * net.res_bus.q_mvar.sum()
    assert np.isclose(losses_gridcal, - losses_pp / 1.e3)

    # Test bfsw algorithm
    pp.runpp(net, voltage_depend_loads=True, algorithm='bfsw')
    assert np.allclose(net.res_bus.vm_pu, vm_pu_gridcal)
    assert np.allclose(net.res_bus.va_degree, va_degree_gridcal)


def test_zip_loads_consistency():
    net = four_loads_with_branches_out()
    net.load['const_i_percent'] = 40
    net.load['const_z_percent'] = 40
    assert runpp_with_consistency_checks(net)


def test_zip_loads_pf_algorithms():
    net = four_loads_with_branches_out()
    net.load['const_i_percent'] = 40
    net.load['const_z_percent'] = 40

    alg_to_test = ['bfsw']
    for alg in alg_to_test:
        pp.runpp(net, algorithm='nr')
        vm_nr = net.res_bus.vm_pu
        va_nr = net.res_bus.va_degree

        pp.runpp(net, algorithm=alg)
        vm_alg = net.res_bus.vm_pu
        va_alg = net.res_bus.va_degree

        assert np.allclose(vm_nr, vm_alg, rtol=1e-6)
        assert np.allclose(va_nr.values, va_alg.values, rtol=1e-4)


def test_zip_loads_with_voltage_angles():
    net = pp.create_empty_network()
    b1 = pp.create_bus(net, vn_kv=1.)
    b2 = pp.create_bus(net, vn_kv=1.)
    pp.create_ext_grid(net, b1)
    pp.create_line_from_parameters(net, b1, b2, length_km=1, r_ohm_per_km=0.3,
                                   x_ohm_per_km=0.3, c_nf_per_km=10, max_i_ka=1)
    pp.create_load(net, b2, p_mw=0.002, const_z_percent=0, const_i_percent=100)

    pp.set_user_pf_options(net, calculate_voltage_angles=True, init='dc')

    pp.runpp(net)

    res_load = net.res_load.copy()
    net.ext_grid.va_degree = 100

    pp.runpp(net)

    assert np.allclose(net.res_load.values, res_load.values)


def test_xward_buses():
    """
    Issue: xward elements create dummy buses for the load flow, that are cleaned up afterwards.
    However, if the load flow does not converge, those buses end up staying in the net and don't get
    removed. This can potentially lead to thousands of dummy buses in net.
    """
    net = pp.create_empty_network()
    bus_sl = pp.create_bus(net, 110, name='ExtGrid')
    pp.create_ext_grid(net, bus_sl, vm_pu=1)
    bus_x = pp.create_bus(net, 110, name='XWARD')
    pp.create_xward(net, bus_x, 0, 0, 0, 0, 0, 10, 1.1)
    iid = pp.create_impedance(net, bus_sl, bus_x, 0.2, 0.2, 1e3)

    bus_num1 = len(net.bus)

    pp.runpp(net)

    bus_num2 = len(net.bus)

    assert bus_num1 == bus_num2

    # now - make sure that the loadflow doesn't converge:
    net.impedance.at[iid, 'rft_pu'] = 1
    pp.create_load(net, bus_x, 1e6, 0)
    with pytest.raises(LoadflowNotConverged):
        # here the load flow doesn't converge and there is an extra bus in net
        pp.runpp(net)

    bus_num3 = len(net.bus)
    assert bus_num3 == bus_num1


def test_pvpq_lookup():
    net = pp.create_empty_network()

    b1 = pp.create_bus(net, vn_kv=0.4, index=4)
    b2 = pp.create_bus(net, vn_kv=0.4, index=2)
    b3 = pp.create_bus(net, vn_kv=0.4, index=3)

    pp.create_gen(net, b1, p_mw=0.01, vm_pu=0.4)
    pp.create_load(net, b2, p_mw=0.01)
    pp.create_ext_grid(net, b3)

    pp.create_line(net, from_bus=b1, to_bus=b2, length_km=0.5, std_type="NAYY 4x120 SE")
    pp.create_line(net, from_bus=b1, to_bus=b3, length_km=0.5, std_type="NAYY 4x120 SE")
    net_numba = copy.deepcopy(net)
    pp.runpp(net_numba, numba=True)
    pp.runpp(net, numba=False)

    assert nets_equal(net, net_numba)


def test_get_internal():
    net = example_simple()
    # for Newton raphson
    pp.runpp(net)
    J_intern = net._ppc["internal"]["J"]

    ppc = net._ppc
    V_mag = ppc["bus"][:, 7][:-2]
    V_ang = ppc["bus"][:, 8][:-2]
    V = V_mag * np.exp(1j * V_ang / 180 * np.pi)

    # Get stored Ybus in ppc
    Ybus = ppc["internal"]["Ybus"]

    _, ppci = _pd2ppc(net)
    baseMVA, bus, gen, branch, ref, pv, pq, _, _, V0, _ = _get_pf_variables_from_ppci(ppci)

    pvpq = np.r_[pv, pq]

    J = _create_J_without_numba(Ybus, V, pvpq, pq)

    assert sum(sum(abs(abs(J.toarray()) - abs(J_intern.toarray())))) < 0.05
    # get J for all other algorithms


def test_storage_pf():
    net = pp.create_empty_network()

    b1 = pp.create_bus(net, vn_kv=0.4)
    b2 = pp.create_bus(net, vn_kv=0.4)

    pp.create_line(net, b1, b2, length_km=5, std_type="NAYY 4x50 SE")

    pp.create_ext_grid(net, b2)
    pp.create_load(net, b1, p_mw=0.010)
    pp.create_sgen(net, b1, p_mw=0.010)

    # test generator behaviour
    pp.create_storage(net, b1, p_mw=-0.010, max_e_mwh=0.010)
    pp.create_sgen(net, b1, p_mw=0.010, in_service=False)

    res_gen_beh = runpp_with_consistency_checks(net)
    res_ll_stor = net["res_line"].loading_percent.iloc[0]

    net["storage"].in_service.iloc[0] = False
    net["sgen"].in_service.iloc[1] = True

    runpp_with_consistency_checks(net)
    res_ll_sgen = net["res_line"].loading_percent.iloc[0]

    assert np.isclose(res_ll_stor, res_ll_sgen)

    # test load behaviour
    pp.create_load(net, b1, p_mw=0.01, in_service=False)
    net["storage"].in_service.iloc[0] = True
    net["storage"].p_mw.iloc[0] = 0.01
    net["sgen"].in_service.iloc[1] = False

    res_load_beh = runpp_with_consistency_checks(net)
    res_ll_stor = net["res_line"].loading_percent.iloc[0]

    net["storage"].in_service.iloc[0] = False
    net["load"].in_service.iloc[1] = True

    runpp_with_consistency_checks(net)
    res_ll_load = net["res_line"].loading_percent.iloc[0]

    assert np.isclose(res_ll_stor, res_ll_load)

    assert res_gen_beh and res_load_beh


def test_add_element_and_init_results():
    net = simple_four_bus_system()
    pp.runpp(net, init="flat")
    pp.create_bus(net, vn_kv=20.)
    pp.create_line(net, from_bus=2, to_bus=3, length_km=1, name="new line" + str(1),
                   std_type="NAYY 4x150 SE")
    pp.runpp(net, init="results")


def test_pp_initialization():
    net = pp.create_empty_network()

    b1 = pp.create_bus(net, vn_kv=0.4)
    b2 = pp.create_bus(net, vn_kv=0.4)

    pp.create_ext_grid(net, b1, vm_pu=0.7)
    pp.create_line(net, b1, b2, 0.5, std_type="NAYY 4x50 SE", index=4)
    pp.create_load(net, b2, p_mw=0.01)

    pp.runpp(net, init_va_degree="flat", init_vm_pu=1.02)
    assert net._ppc["iterations"] == 5

    pp.runpp(net, init_va_degree="dc", init_vm_pu=0.8)
    assert net._ppc["iterations"] == 4

    pp.runpp(net, init_va_degree="flat", init_vm_pu=np.array([0.75, 0.7]))
    assert net._ppc["iterations"] == 3

    pp.runpp(net, init_va_degree="dc", init_vm_pu=[0.75, 0.7])
    assert net._ppc["iterations"] == 3

    pp.runpp(net, init_va_degree="flat", init_vm_pu="auto")
    assert net._ppc["iterations"] == 3

    pp.runpp(net, init_va_degree="dc")
    assert net._ppc["iterations"] == 3


def test_equal_indices_res():
    # tests if res_bus indices of are the same as the ones in bus.
    # If this is not the case and you init from results, the PF will fail
    net = pp.create_empty_network()

    b1 = pp.create_bus(net, vn_kv=10., index=3)
    b2 = pp.create_bus(net, vn_kv=0.4, index=1)
    b3 = pp.create_bus(net, vn_kv=0.4, index=2)

    pp.create_ext_grid(net, b1)
    pp.create_transformer(net, b1, b2, std_type="0.63 MVA 20/0.4 kV")
    pp.create_line(net, b2, b3, 0.5, std_type="NAYY 4x50 SE", index=4)
    pp.create_load(net, b3, p_mw=0.010)
    pp.runpp(net)
    net["bus"] = net["bus"].sort_index()
    try:
        pp.runpp(net, init_vm_pu="results", init_va_degree="results")
        assert True
    except LoadflowNotConverged:
        assert False


def test_ext_grid_and_gen_at_one_bus():
    net = pp.create_empty_network()
    b1 = pp.create_bus(net, vn_kv=110)
    b2 = pp.create_bus(net, vn_kv=110)
    pp.create_ext_grid(net, b1, vm_pu=1.01)
    pp.create_line(net, b1, b2, 1., std_type="305-AL1/39-ST1A 110.0")
    pp.create_load(net, bus=b2, p_mw=3.5, q_mvar=1)

    runpp_with_consistency_checks(net)
    q = net.res_ext_grid.q_mvar.sum()

    ##create two gens at the slack bus
    g1 = pp.create_gen(net, b1, vm_pu=1.01, p_mw=1)
    g2 = pp.create_gen(net, b1, vm_pu=1.01, p_mw=1)
    runpp_with_consistency_checks(net)

    # all the reactive power previously provided by the ext_grid is now provided by the generators
    assert np.isclose(net.res_ext_grid.q_mvar.values, 0)
    assert np.isclose(net.res_gen.q_mvar.sum(), q)
    # since no Q-limits were set, reactive power is distributed equally to both generators
    assert np.isclose(net.res_gen.q_mvar.at[g1], net.res_gen.q_mvar.at[g2])

    # set reactive power limits at the generators
    net.gen["max_q_mvar"] = [0.1, 0.01]
    net.gen["min_q_mvar"] = [-0.1, -0.01]
    runpp_with_consistency_checks(net)
    # g1 now has 10 times the reactive power of g2 in accordance with the different Q ranges
    assert np.isclose(net.res_gen.q_mvar.at[g1], net.res_gen.q_mvar.at[g2] * 10)
    # all the reactive power is still provided by the generators, because Q-lims are not enforced
    assert np.allclose(net.res_ext_grid.q_mvar.values, [0])
    assert np.isclose(net.res_gen.q_mvar.sum(), q)

    # now enforce Q-lims
    runpp_with_consistency_checks(net, enforce_q_lims=True)
    # both generators are at there lower limit with regard to the reactive power
    assert np.allclose(net.res_gen.q_mvar.values, net.gen.max_q_mvar.values)
    # the total reactive power remains unchanged, but the rest of the power is now provided by the ext_grid
    assert np.isclose(net.res_gen.q_mvar.sum() + net.res_ext_grid.q_mvar.sum(), q)

    # second ext_grid at the slack bus
    pp.create_ext_grid(net, b1, vm_pu=1.01)
    runpp_with_consistency_checks(net, enforce_q_lims=False)
    # gens still have the correct active power
    assert np.allclose(net.gen.p_mw.values, net.res_gen.p_mw.values)
    # slack active power is evenly distributed to both ext_grids
    assert np.isclose(net.res_ext_grid.p_mw.values[0], net.res_ext_grid.p_mw.values[1])

    # q limits at the ext_grids are not enforced
    net.ext_grid["max_q_mvar"] = [0.1, 0.01]
    net.ext_grid["min_q_mvar"] = [-0.1, -0.01]
    runpp_with_consistency_checks(net, enforce_q_lims=True)
    assert net.res_ext_grid.q_mvar.values[0] > net.ext_grid.max_q_mvar.values[0]
    assert np.allclose(net.res_gen.q_mvar.values, net.gen.max_q_mvar.values)


def two_ext_grids_at_one_bus():
    net = pp.create_empty_network()
    b1 = pp.create_bus(net, vn_kv=110, index=3)
    b2 = pp.create_bus(net, vn_kv=110, index=5)
    pp.create_ext_grid(net, b1, vm_pu=1.01, index=2)
    pp.create_line(net, b1, b2, 1., std_type="305-AL1/39-ST1A 110.0")
    pp.create_load(net, bus=b2, p_mw=3.5, q_mvar=1)
    pp.create_gen(net, b1, vm_pu=1.01, p_mw=1)
    runpp_with_consistency_checks(net)
    assert net.converged

    # connect second ext_grid to b1 with different angle but out of service
    eg2 = pp.create_ext_grid(net, b1, vm_pu=1.01, va_degree=20, index=5, in_service=False)
    runpp_with_consistency_checks(net)  # power flow still converges since eg2 is out of service
    assert net.converged

    # error is raised after eg2 is set in service
    net.ext_grid.in_service.at[eg2] = True
    with pytest.raises(UserWarning):
        pp.runpp(net)

    #  error is also raised when eg2 is connected to first ext_grid through bus-bus switch
    b3 = pp.create_bus(net, vn_kv=110)
    pp.create_switch(net, b1, b3, et="b")
    net.ext_grid.bus.at[eg2] = b3
    with pytest.raises(UserWarning):
        pp.runpp(net)

    # no error is raised when voltage angles are not calculated
    runpp_with_consistency_checks(net, calculate_voltage_angles=False)
    assert net.converged

    # same angle but different voltage magnitude also raises an error
    net.ext_grid.vm_pu.at[eg2] = 1.02
    net.ext_grid.va_degree.at[eg2] = 0
    with pytest.raises(UserWarning):
        pp.runpp(net)


def test_dc_with_ext_grid_at_one_bus():
    net = pp.create_empty_network()
    b1 = pp.create_bus(net, vn_kv=110)
    b2 = pp.create_bus(net, vn_kv=110)

    pp.create_ext_grid(net, b1, vm_pu=1.01)
    pp.create_ext_grid(net, b2, vm_pu=1.01)

    pp.create_dcline(net, from_bus=b1, to_bus=b2, p_mw=10,
                     loss_percent=0, loss_mw=0, vm_from_pu=1.01, vm_to_pu=1.01)

    pp.create_sgen(net, b1, p_mw=10)
    pp.create_load(net, b2, p_mw=10)

    runpp_with_consistency_checks(net)
    assert np.allclose(net.res_ext_grid.p_mw.values, [0, 0])


def test_init_results_without_results():
    # should switch to "auto" mode and not fail
    net = example_multivoltage()
    pp.reset_results(net)
    pp.runpp(net, init="results")
    assert net.converged
    pp.reset_results(net)
    pp.runpp(net, init_vm_pu="results")
    assert net.converged
    pp.reset_results(net)
    pp.runpp(net, init_va_degree="results")
    assert net.converged
    pp.reset_results(net)
    pp.runpp(net, init_va_degree="results", init_vm_pu="results")
    assert net.converged


def test_init_results():
    net = pp.create_empty_network()
    add_test_line(net)  # line network with switch at to bus
    assert_init_results(net)
    net.switch.at[0, "bus"] = 0  # switch at from bus
    assert_init_results(net)

    add_test_trafo(net)  # trafo network with switch at lv bus
    assert_init_results(net)
    net.switch.at[0, "bus"] = 7  # switch at hv bus
    assert_init_results(net)

    add_test_xward(net)  # xward with internal node
    assert_init_results(net)
    add_test_trafo3w(net)  # trafo3w with internal node
    assert_init_results(net)
    t3idx = net.trafo3w.index[0]
    t3_switch = pp.create_switch(net, bus=net.trafo3w.hv_bus.at[t3idx],
                                 element=t3idx, et="t3", closed=False)  # trafo3w switch at hv side
    assert_init_results(net)
    net.switch.bus.at[t3_switch] = net.trafo3w.mv_bus.at[t3idx]  # trafo3w switch at mv side
    assert_init_results(net)
    net.switch.bus.at[t3_switch] = net.trafo3w.lv_bus.at[t3idx]  # trafo3w switch at lv side
    assert_init_results(net)


def assert_init_results(net):
    pp.runpp(net, init="auto")
    assert net._ppc["iterations"] > 0
    pp.runpp(net, init="results")
    assert net._ppc["iterations"] == 0


def test_wye_delta():
    from pandapower.pypower.idx_brch import BR_R, BR_X, BR_B
    net = pp.create_empty_network()
    pp.create_bus(net, vn_kv=110)
    pp.create_buses(net, nr_buses=4, vn_kv=20)
    trafo = pp.create_transformer(net, hv_bus=0, lv_bus=1, std_type='25 MVA 110/20 kV')
    pp.create_line(net, 1, 2, length_km=2.0, std_type="NAYY 4x50 SE")
    pp.create_line(net, 2, 3, length_km=6.0, std_type="NAYY 4x50 SE")
    pp.create_line(net, 3, 4, length_km=10.0, std_type="NAYY 4x50 SE")
    pp.create_ext_grid(net, 0)
    pp.create_load(net, 4, p_mw=0.1)
    pp.create_sgen(net, 2, p_mw=4.)
    pp.create_sgen(net, 3, p_mw=4.)

    pp.runpp(net, trafo_model="pi")
    f, t = net._pd2ppc_lookups["branch"]["trafo"]
    assert np.isclose(net.res_trafo.p_hv_mw.at[trafo], -7.560996, rtol=1e-7)
    assert np.allclose(net._ppc["branch"][f:t, [BR_R, BR_X, BR_B]].flatten(),
                       np.array([0.0001640 + 0.j, 0.0047972 + 0.j, -0.0105000 - 0.014j]),
                       rtol=1e-7)

    pp.runpp(net, trafo_model="t")
    assert np.allclose(net._ppc["branch"][f:t, [BR_R, BR_X, BR_B]].flatten(),
                       np.array([0.00016392 + 0.j, 0.00479726 + 0.j, -0.01050009 - 0.01399964j]))
    assert np.isclose(net.res_trafo.p_hv_mw.at[trafo], -7.561001, rtol=1e-7)


def test_line_temperature():
    net = four_loads_with_branches_out()
    r_init = net.line.r_ohm_per_km.values.copy()

    # r_ohm_per_km is not in line results by default
    pp.runpp(net)
    v_init = net.res_bus.vm_pu.values.copy()
    va_init = net.res_bus.va_degree.values.copy()
    assert "r_ohm_per_km" not in net.res_line.columns

    # no temperature adjustment performed if not explicitly set in options/arguments to runpp
    net.line["temperature_degree_celsius"] = 20
    pp.runpp(net)
    assert "r_ohm_per_km" not in net.res_line.columns
    assert np.allclose(net.res_bus.vm_pu, v_init, rtol=0, atol=1e-16)
    assert np.allclose(net.res_bus.va_degree, va_init, rtol=0, atol=1e-16)

    # argument in runpp is considered
    pp.runpp(net, consider_line_temperature=True)
    assert "r_ohm_per_km" in net.res_line.columns
    assert np.allclose(net.res_line.r_ohm_per_km, r_init, rtol=0, atol=1e-16)
    assert np.allclose(net.res_bus.vm_pu, v_init, rtol=0, atol=1e-16)
    assert np.allclose(net.res_bus.va_degree, va_init, rtol=0, atol=1e-16)

    # check results of r adjustment, check that user_pf_options works, alpha is 4e-3 by default
    t = np.arange(0, 80, 10)
    net.line.temperature_degree_celsius = t
    pp.set_user_pf_options(net, consider_line_temperature=True)
    pp.runpp(net)
    alpha = 4e-3
    r_temp = r_init * (1 + alpha * (t - 20))
    assert np.allclose(net.res_line.r_ohm_per_km, r_temp, rtol=0, atol=1e-16)
    assert not np.allclose(net.res_bus.vm_pu, v_init, rtol=0, atol=1e-4)
    assert not np.allclose(net.res_bus.va_degree, va_init, rtol=0, atol=1e-2)

    # check reults with user-defined alpha
    alpha = np.arange(3e-3, 5e-3, 2.5e-4)
    net.line['alpha'] = alpha
    pp.runpp(net)
    r_temp = r_init * (1 + alpha * (t - 20))
    assert np.allclose(net.res_line.r_ohm_per_km, r_temp, rtol=0, atol=1e-16)
    assert not np.allclose(net.res_bus.vm_pu, v_init, rtol=0, atol=1e-4)
    assert not np.allclose(net.res_bus.va_degree, va_init, rtol=0, atol=1e-2)

    # not anymore in net if not considered
    pp.set_user_pf_options(net, overwrite=True)
    pp.runpp(net)
    assert np.allclose(net.res_bus.vm_pu, v_init, rtol=0, atol=1e-16)
    assert np.allclose(net.res_bus.va_degree, va_init, rtol=0, atol=1e-16)
    assert "r_ohm_per_km" not in net.res_line.columns


def test_results_for_line_temperature():
    net = pp.create_empty_network()
    pp.create_bus(net, 0.4)
    pp.create_buses(net, 2, 0.4)

    pp.create_ext_grid(net, 0)
    pp.create_load(net, 1, 5e-3, 10e-3)
    pp.create_load(net, 2, 5e-3, 10e-3)

    pp.create_line_from_parameters(net, 0, 1, 0.5, 0.642, 0.083, 210, 1, alpha=0.00403)
    pp.create_line_from_parameters(net, 1, 2, 0.5, 0.642, 0.083, 210, 1, alpha=0.00403)

    vm_res_20 = [1, 0.9727288676, 0.95937328755]
    va_res_20 = [0, 2.2103403814, 3.3622612327]
    vm_res_80 = [1, 0.96677572771, 0.95062498477]
    va_res_80 = [0, 2.7993156134, 4.2714451629]

    pp.runpp(net)

    assert np.allclose(net.res_bus.vm_pu, vm_res_20, rtol=0, atol=1e-6)
    assert np.allclose(net.res_bus.va_degree, va_res_20, rtol=0, atol=1e-6)

    net.line["temperature_degree_celsius"] = 80
    pp.set_user_pf_options(net, consider_line_temperature=True)
    pp.runpp(net)

    assert np.allclose(net.res_bus.vm_pu, vm_res_80, rtol=0, atol=1e-6)
    assert np.allclose(net.res_bus.va_degree, va_res_80, rtol=0, atol=1e-6)


if __name__ == "__main__":
    pytest.main([__file__, "-xs"])<|MERGE_RESOLUTION|>--- conflicted
+++ resolved
@@ -577,8 +577,6 @@
                                   net.last_added_case)
 
 
-<<<<<<< HEAD
-=======
 def test_recycle():
     # Note: Only calls recycle functions and tests if load and gen are updated.
     # Todo: To fully test the functionality, it must be checked if the recycle methods are being
@@ -619,7 +617,6 @@
     assert np.allclose(net.res_gen.vm_pu.iloc[0], vm_set_pu)
 
 
->>>>>>> 5c9fc9db
 @pytest.mark.xfail
 def test_zip_loads_gridcal():
     # Tests newton power flow considering zip loads against GridCal's pf result
