# -*- coding: utf-8 -*-

# Copyright (c) 2016 by University of Kassel and Fraunhofer Institute for Wind Energy and Energy
# System Technology (IWES), Kassel. All rights reserved. Use of this source code is governed by a
# BSD-style license that can be found in the LICENSE file.

import pandapower as pp
import pytest
from numpy import array
from pandapower.toolbox import convert_format
from pandapower.test.toolbox import add_grid_connection
try:
    import pplog as logging
except:
    import logging

logger = logging.getLogger(__name__)


def test_convert_format():
    """ Testing a very simple network without transformer for voltage
    constraints with OPF """

    # boundaries:
    vm_max = 1.05
    vm_min = 0.95

    # create net
    net = pp.create_empty_network()
    pp.create_bus(net, max_vm_pu=vm_max, min_vm_pu=vm_min, vn_kv=10.)
    pp.create_bus(net, max_vm_pu=vm_max, min_vm_pu=vm_min, vn_kv=.4)
    pp.create_gen(net, 1, p_kw=-100, controllable=True, max_p_kw=-5, min_p_kw=-150, max_q_kvar=50,
                  min_q_kvar=-50)
    net.gen["cost_per_kw"] = 100
    pp.create_ext_grid(net, 0)
    pp.create_load(net, 1, p_kw=20, controllable=False)
    pp.create_line_from_parameters(net, 0, 1, 50, name="line2", r_ohm_per_km=0.876,
                                   c_nf_per_km=260.0, max_i_ka=0.123, x_ohm_per_km=0.1159876,
                                   max_loading_percent=100 * 690)
    # run OPF
    convert_format(net)
    pp.runopp(net, verbose=False)
    assert net["OPF_converged"]

    # check and assert result
    logger.debug("test_simplest_voltage")
    logger.debug("res_gen:\n%s" % net.res_gen)
    logger.debug("res_ext_grid:\n%s" % net.res_ext_grid)
    logger.debug("res_bus.vm_pu: \n%s" % net.res_bus.vm_pu)
    assert max(net.res_bus.vm_pu) < vm_max
    assert min(net.res_bus.vm_pu) > vm_min


def test_simplest_voltage():
    """ Testing a very simple network without transformer for voltage
    constraints with OPF """

    # boundaries:
    vm_max = 1.05
    vm_min = 0.95

    # create net
    net = pp.create_empty_network()
    pp.create_bus(net, max_vm_pu=vm_max, min_vm_pu=vm_min, vn_kv=10.)
    pp.create_bus(net, max_vm_pu=vm_max, min_vm_pu=vm_min, vn_kv=.4)
    pp.create_gen(net, 1, p_kw=-100, controllable=True, max_p_kw=-5, min_p_kw=-150, max_q_kvar=50,
                  min_q_kvar=-50)
    pp.create_ext_grid(net, 0)
    pp.create_load(net, 1, p_kw=20, controllable=False)
    pp.create_line_from_parameters(net, 0, 1, 50, name="line2", r_ohm_per_km=0.876,
                                   c_nf_per_km=260.0, max_i_ka=0.123, x_ohm_per_km=0.1159876,
                                   max_loading_percent=100)
    pp.create_polynomial_cost(net, 0, "gen", array([-100, 0]))
    # run OPF
    pp.runopp(net, verbose=False)
    assert net["OPF_converged"]

    # check and assert result
    logger.debug("test_simplest_voltage")
    logger.debug("res_gen:\n%s" % net.res_gen)
    logger.debug("res_ext_grid:\n%s" % net.res_ext_grid)
    logger.debug("res_bus.vm_pu: \n%s" % net.res_bus.vm_pu)
    assert max(net.res_bus.vm_pu) < vm_max
    assert min(net.res_bus.vm_pu) > vm_min


def test_eg_voltage():
    """ Testing a very simple network without transformer for voltage
    constraints with OPF """

    # boundaries:
    vm_max = 1.05
    vm_min = 0.95

    # create net
    net = pp.create_empty_network()
    pp.create_bus(net, max_vm_pu=vm_max, min_vm_pu=vm_min, vn_kv=10.)
    pp.create_bus(net, max_vm_pu=vm_max, min_vm_pu=vm_min, vn_kv=.4)
    pp.create_gen(net, 1, p_kw=-100, controllable=True, max_p_kw=-5, min_p_kw=-150, max_q_kvar=50,
                  min_q_kvar=-50)
    pp.create_ext_grid(net, 0, vm_pu=1.01)
    pp.create_load(net, 1, p_kw=20, controllable=False)
    pp.create_line_from_parameters(net, 0, 1, 50, name="line2", r_ohm_per_km=0.876,
                                   c_nf_per_km=260.0, max_i_ka=0.123, x_ohm_per_km=0.1159876,
                                   max_loading_percent=100)
    # run OPF
    pp.runopp(net, verbose=False)
    assert net["OPF_converged"]

    # check and assert result
    logger.debug("test_simplest_voltage")
    logger.debug("res_gen:\n%s" % net.res_gen)
    logger.debug("res_ext_grid:\n%s" % net.res_ext_grid)
    logger.debug("res_bus.vm_pu: \n%s" % net.res_bus.vm_pu)
    assert net.res_bus.vm_pu.at[0] == net.ext_grid.vm_pu.values


def test_simplest_dispatch():
    """ Testing a very simple network without transformer for voltage
    constraints with OPF """

    # boundaries:
    vm_max = 1.05
    vm_min = 0.95

    # create net
    net = pp.create_empty_network()
    pp.create_bus(net, max_vm_pu=vm_max, min_vm_pu=vm_min, vn_kv=10.)
    pp.create_bus(net, max_vm_pu=vm_max, min_vm_pu=vm_min, vn_kv=.4)
    pp.create_gen(net, 1, p_kw=-100, controllable=True, max_p_kw=-5, min_p_kw=-150, max_q_kvar=50,
                  min_q_kvar=-50)
    pp.create_polynomial_cost(net, 0, "gen", array([-100, 0]))
    pp.create_ext_grid(net, 0)
    pp.create_polynomial_cost(net, 0, "ext_grid", array([-101, 0]))
    pp.create_load(net, 1, p_kw=20, controllable=False)
    pp.create_line_from_parameters(net, 0, 1, 50, name="line2", r_ohm_per_km=0.876,
                                   c_nf_per_km=260.0, max_i_ka=0.123, x_ohm_per_km=0.1159876,
                                   max_loading_percent=100 * 690)
    # run OPF
    pp.runopp(net, cost_function="linear", verbose=False)
    assert net["OPF_converged"]

    # check and assert result
    logger.debug("test_simplest_voltage")
    logger.debug("res_gen:\n%s" % net.res_gen)
    logger.debug("res_est_grid:\n%s" % net.res_ext_grid)
    logger.debug("res_bus.vm_pu: \n%s" % net.res_bus.vm_pu)
    assert max(net.res_bus.vm_pu) < vm_max
    assert min(net.res_bus.vm_pu) > vm_min


def test_opf_gen_voltage():
    """ Testing a  simple network with transformer for voltage
    constraints with OPF using a generator """

    # boundaries:
    vm_max = 1.05
    vm_min = 0.95

    # ceate net
    net = pp.create_empty_network()
    pp.create_bus(net, max_vm_pu=vm_max, min_vm_pu=vm_min, vn_kv=10.)
    pp.create_bus(net, max_vm_pu=vm_max, min_vm_pu=vm_min, vn_kv=.4)
    pp.create_bus(net, max_vm_pu=vm_max, min_vm_pu=vm_min, vn_kv=.4)
    pp.create_bus(net, max_vm_pu=vm_max, min_vm_pu=vm_min, vn_kv=.4)
    pp.create_transformer_from_parameters(net, 0, 1, vsc_percent=3.75,
                                          tp_max=2, vn_lv_kv=0.4,
                                          shift_degree=150, tp_mid=0,
                                          vn_hv_kv=10.0, vscr_percent=2.8125,
                                          tp_pos=0, tp_side="hv", tp_min=-2,
                                          tp_st_percent=2.5, i0_percent=0.68751,
                                          sn_kva=16.0, pfe_kw=0.11, name=None,
                                          in_service=True, index=None, max_loading_percent=200)
    pp.create_gen(net, 3, p_kw=-10, controllable=True, max_p_kw=0, min_p_kw=-25, max_q_kvar=500,
                  min_q_kvar=-500)
    pp.create_polynomial_cost(net, 0, "gen", array([-10, 0]))
    pp.create_ext_grid(net, 0)
    pp.create_line_from_parameters(net, 1, 2, 1, name="line2", r_ohm_per_km=0.876,
                                   c_nf_per_km=260.0, max_i_ka=0.123, x_ohm_per_km=0.1159876,
                                   max_loading_percent=100000)
    pp.create_line_from_parameters(net, 2, 3, 1, name="line2", r_ohm_per_km=0.876,
                                   c_nf_per_km=260.0, max_i_ka=0.123, x_ohm_per_km=0.1159876,
                                   max_loading_percent=100000)

    # run OPF
    pp.runopp(net, verbose=False)
    assert net["OPF_converged"]

    # check and assert result
    logger.debug("test_opf_gen_voltage")
    logger.debug("res_gen:\n%s" % net.res_gen)
    logger.debug("res_bus.vm_pu: \n%s" % net.res_bus.vm_pu)
    assert max(net.res_bus.vm_pu) < vm_max
    assert min(net.res_bus.vm_pu) > vm_min


def test_opf_sgen_voltage():
    """ Testing a  simple network with transformer for voltage
    constraints with OPF using a static generator """

    # boundaries
    vm_max = 1.04
    vm_min = 0.96

    # create net
    net = pp.create_empty_network()
    pp.create_bus(net, max_vm_pu=vm_max, min_vm_pu=vm_min, vn_kv=10.)
    pp.create_bus(net, max_vm_pu=vm_max, min_vm_pu=vm_min, vn_kv=.4)
    pp.create_bus(net, max_vm_pu=vm_max, min_vm_pu=vm_min, vn_kv=.4)
    pp.create_bus(net, max_vm_pu=vm_max, min_vm_pu=vm_min, vn_kv=.4)
    pp.create_transformer_from_parameters(net, 0, 1, vsc_percent=3.75,
                                          tp_max=2, vn_lv_kv=0.4,
                                          shift_degree=150, tp_mid=0,
                                          vn_hv_kv=10.0, vscr_percent=2.8125,
                                          tp_pos=0, tp_side="hv", tp_min=-2,
                                          tp_st_percent=2.5, i0_percent=0.68751,
                                          sn_kva=16.0, pfe_kw=0.11, name=None,
                                          in_service=True, index=None, max_loading_percent=1000000)
    pp.create_sgen(net, 3, p_kw=-10, controllable=True, max_p_kw=-5, min_p_kw=-15, max_q_kvar=25,
                   min_q_kvar=-25)
    pp.create_polynomial_cost(net, 0, "sgen", array([-100, 0]))
    pp.create_ext_grid(net, 0)
    pp.create_line_from_parameters(net, 1, 2, 1, name="line2", r_ohm_per_km=0.876,
                                   c_nf_per_km=260.0, max_i_ka=0.123, x_ohm_per_km=0.1159876,
                                   max_loading_percent=1000000)
    pp.create_line_from_parameters(net, 2, 3, 1, name="line2", r_ohm_per_km=0.876,
                                   c_nf_per_km=260.0, max_i_ka=0.123, x_ohm_per_km=0.1159876,
                                   max_loading_percent=1000000)

    # run OPF
    pp.runopp(net, verbose=False)
    assert net["OPF_converged"]

    # assert and check result
    logger.debug("test_opf_sgen_voltage")
    logger.debug("res_sgen:\n%s" % net.res_sgen)
    logger.debug("res_bus.vm_pu: \n%s" % net.res_bus.vm_pu)
    assert max(net.res_bus.vm_pu) < vm_max
    assert min(net.res_bus.vm_pu) > vm_min


def test_opf_gen_loading():
    """ Testing a  simple network with transformer for loading
    constraints with OPF using a generator """

    # wide open voltage boundaries to make sure they don't interfere with loading constraints
    vm_max = 1.5
    vm_min = 0.5
    max_line_loading = 11

    # create net
    net = pp.create_empty_network()
    pp.create_bus(net, max_vm_pu=vm_max, min_vm_pu=vm_min, vn_kv=10.)
    pp.create_bus(net, max_vm_pu=vm_max, min_vm_pu=vm_min, vn_kv=.4)
    pp.create_bus(net, max_vm_pu=vm_max, min_vm_pu=vm_min, vn_kv=.4)
    pp.create_bus(net, max_vm_pu=vm_max, min_vm_pu=vm_min, vn_kv=.4)
    pp.create_transformer_from_parameters(net, 0, 1, vsc_percent=3.75,
                                          tp_max=2, vn_lv_kv=0.4,
                                          shift_degree=150, tp_mid=0,
                                          vn_hv_kv=10.0, vscr_percent=2.8125,
                                          tp_pos=0, tp_side="hv", tp_min=-2,
                                          tp_st_percent=2.5, i0_percent=0.68751,
                                          sn_kva=16.0, pfe_kw=0.11, name=None,
                                          in_service=True, index=None, max_loading_percent=145)
    pp.create_gen(net, 3, p_kw=-10, controllable=True, max_p_kw=-5, min_p_kw=-15, max_q_kvar=50,
                  min_q_kvar=-50)
    pp.create_polynomial_cost(net, 0, "gen", array([10, 0]))
    pp.create_ext_grid(net, 0)
    pp.create_polynomial_cost(net, 0, "ext_grid", array([-.1, 0]))
    pp.create_line_from_parameters(net, 1, 2, 1, name="line2", r_ohm_per_km=0.876,
                                   c_nf_per_km=260.0, max_i_ka=0.123, x_ohm_per_km=0.1159876,
                                   max_loading_percent=max_line_loading)
    pp.create_line_from_parameters(net, 2, 3, 1, name="line2", r_ohm_per_km=0.876,
<<<<<<< HEAD
                                   c_nf_per_km=260.0, v=0.123, x_ohm_per_km=0.1159876,
=======
                                   c_nf_per_km=260.0, max_i_ka=0.123, v=0.123, x_ohm_per_km=0.1159876,
>>>>>>> 8bc72fb1
                                   max_loading_percent=max_line_loading)

    # run OPF

    pp.runopp(net, verbose=False, OPF_VIOLATION=1e-1, OUT_LIM_LINE=2,
              PDIPM_GRADTOL=1e-10, PDIPM_COMPTOL=1e-10, PDIPM_COSTTOL=1e-10)
    assert net["OPF_converged"]

    # assert and check result
    logger.debug("test_opf_gen_loading")
    logger.debug("res_gen:\n%s" % net.res_gen)
    logger.debug("res_line.loading_percent:\n%s" % net.res_line.loading_percent)
    assert max(net.res_line.loading_percent) < max_line_loading
    logger.debug("res_trafo.loading_percent:\n%s" % net.res_trafo.loading_percent)
    assert max(net.res_trafo.loading_percent) < 145
    assert max(net.res_bus.vm_pu) < vm_max
    assert min(net.res_bus.vm_pu) > vm_min


def test_opf_sgen_loading():
    """ Testing a  simple network with transformer for loading
    constraints with OPF using a generator """

    # boundaries
    vm_max = 1.5
    vm_min = 0.5
    max_trafo_loading = 800
    max_line_loading = 13

    # create net
    net = pp.create_empty_network()
    pp.create_bus(net, max_vm_pu=vm_max, min_vm_pu=vm_min, vn_kv=10.)
    pp.create_bus(net, max_vm_pu=vm_max, min_vm_pu=vm_min, vn_kv=.4)
    pp.create_bus(net, max_vm_pu=vm_max, min_vm_pu=vm_min, vn_kv=.4)
    pp.create_bus(net, max_vm_pu=vm_max, min_vm_pu=vm_min, vn_kv=.4)
    pp.create_transformer_from_parameters(net, 0, 1, vsc_percent=3.75, tp_max=2, vn_lv_kv=0.4,
                                          shift_degree=150, tp_mid=0, vn_hv_kv=10.0,
                                          vscr_percent=2.8125, tp_pos=0, tp_side="hv", tp_min=-2,
                                          tp_st_percent=2.5, i0_percent=0.68751, sn_kva=16.0,
                                          pfe_kw=0.11, name=None, in_service=True, index=None,
                                          max_loading_percent=max_trafo_loading)
    pp.create_sgen(net, 3, p_kw=-10, controllable=True, max_p_kw=-5, min_p_kw=-15, max_q_kvar=25,
                   min_q_kvar=-25)
    pp.create_polynomial_cost(net, 0, "sgen", array([10, 0]))
    pp.create_ext_grid(net, 0)
    pp.create_polynomial_cost(net, 0, "ext_grid", array([-.1, 0]))
    pp.create_line_from_parameters(net, 1, 2, 1, name="line2", r_ohm_per_km=0.876,
                                   c_nf_per_km=260.0, max_i_ka=0.123, x_ohm_per_km=0.1159876,
                                   max_loading_percent=max_line_loading)
    pp.create_line_from_parameters(net, 2, 3, 1, name="line2", r_ohm_per_km=0.876,
                                   c_nf_per_km=260.0, max_i_ka=0.123, x_ohm_per_km=0.1159876,
                                   max_loading_percent=max_line_loading)

    # run OPF
    pp.runopp(net, verbose=False)
    assert net["OPF_converged"]

    # assert and check result
    logger.debug("test_opf_sgen_loading")
    logger.debug("res_sgen:\n%s" % net.res_sgen)
    logger.debug("res_line.loading_percent:\n%s" % net.res_line.loading_percent)
    assert max(net.res_line.loading_percent) - max_line_loading < 1e-2
    logger.debug("res_trafo.loading_percent:\n%s" % net.res_trafo.loading_percent)
    assert max(net.res_trafo.loading_percent) < max_trafo_loading
    assert max(net.res_bus.vm_pu) < vm_max
    assert min(net.res_bus.vm_pu) > vm_min


def test_unconstrained_line():
    """ Testing a very simple network without transformer for voltage
    constraints with OPF """

    # boundaries:
    vm_max = 1.05
    vm_min = 0.95

    # create net
    net = pp.create_empty_network()
    pp.create_bus(net, max_vm_pu=vm_max, min_vm_pu=vm_min, vn_kv=10.)
    pp.create_bus(net, max_vm_pu=vm_max, min_vm_pu=vm_min, vn_kv=.4)
    pp.create_gen(net, 1, p_kw=-100, controllable=True, max_p_kw=-5, min_p_kw=-150, max_q_kvar=50,
                  min_q_kvar=-50)
    pp.create_ext_grid(net, 0)
    pp.create_load(net, 1, p_kw=20, controllable=False)
    pp.create_line_from_parameters(net, 0, 1, 50, name="line2", r_ohm_per_km=0.876,
                                   c_nf_per_km=260.0, max_i_ka=0.123, x_ohm_per_km=0.1159876)
    pp.create_polynomial_cost(net, 0, "gen", array([-1, 0]))
    # run OPF
    pp.runopp(net, verbose=False)
    assert net["OPF_converged"]

    # check and assert result
    logger.debug("test_simplest_voltage")
    logger.debug("res_gen:\n%s" % net.res_gen)
    logger.debug("res_ext_grid:\n%s" % net.res_ext_grid)
    logger.debug("res_bus.vm_pu: \n%s" % net.res_bus.vm_pu)
    assert max(net.res_bus.vm_pu) < vm_max
    assert min(net.res_bus.vm_pu) > vm_min


def test_trafo3w_loading():
    net = pp.create_empty_network()
    b1, b2, l1 = add_grid_connection(net, vn_kv=110.)
    b3 = pp.create_bus(net, vn_kv=20.)
    b4 = pp.create_bus(net, vn_kv=10.)
    tidx = pp.create_transformer3w(
        net, b2, b3, b4, std_type='63/25/38 MVA 110/20/10 kV', max_loading_percent=120)
    pp.create_load(net, b3, 5e3, controllable=False)
    id = pp.create_load(net, b4, 5e3, controllable=True, max_p_kw=5e4, min_p_kw=0)
    pp.create_polynomial_cost(net, id, "load", array([-1, 0]))
    #pp.create_xward(net, b4, 1000, 1000, 1000, 1000, 0.1, 0.1, 1.0)
    net.trafo3w.shift_lv_degree.at[tidx] = 120
    net.trafo3w.shift_mv_degree.at[tidx] = 80

    # pp.runopp(net, calculate_voltage_angles = True)  >> Doesn't converge
    pp.runopp(net, calculate_voltage_angles=False)
    assert abs(net.res_trafo3w.loading_percent.values - 120) < 1e-3


def test_dcopf():
    # create net
    net = pp.create_empty_network()
    pp.create_bus(net, vn_kv=10.)
    pp.create_bus(net, vn_kv=.4)
    pp.create_gen(net, 1, p_kw=-100, controllable=True, max_p_kw=-5, min_p_kw=-150, max_q_kvar=50,
                  min_q_kvar=-50)
    pp.create_ext_grid(net, 0)
    pp.create_load(net, 1, p_kw=20, controllable=False)
    pp.create_line_from_parameters(net, 0, 1, 50, name="line2", r_ohm_per_km=0.876,
                                   c_nf_per_km=260.0, max_i_ka=0.123, x_ohm_per_km=0.1159876,
                                   max_loading_percent=100)
    pp.create_polynomial_cost(net, 0, "gen", array([-100, 0]))
    # run OPF
    pp.rundcopp(net, verbose=False)
    assert net["OPF_converged"]

    # check and assert result
    logger.debug("test_simplest_voltage")
    logger.debug("res_gen:\n%s" % net.res_gen)
    logger.debug("res_ext_grid:\n%s" % net.res_ext_grid)
    logger.debug("res_bus.vm_pu: \n%s" % net.res_bus.vm_pu)
    assert abs(100 * net.res_gen.p_kw.values - net.res_cost) < 1e-3

if __name__ == "__main__":
    pytest.main(["-xs"])
    # pytest.main(["test_basic.py", "-xs"])<|MERGE_RESOLUTION|>--- conflicted
+++ resolved
@@ -271,11 +271,7 @@
                                    c_nf_per_km=260.0, max_i_ka=0.123, x_ohm_per_km=0.1159876,
                                    max_loading_percent=max_line_loading)
     pp.create_line_from_parameters(net, 2, 3, 1, name="line2", r_ohm_per_km=0.876,
-<<<<<<< HEAD
-                                   c_nf_per_km=260.0, v=0.123, x_ohm_per_km=0.1159876,
-=======
-                                   c_nf_per_km=260.0, max_i_ka=0.123, v=0.123, x_ohm_per_km=0.1159876,
->>>>>>> 8bc72fb1
+                                   c_nf_per_km=260.0, max_i_ka=0.123, x_ohm_per_km=0.1159876,
                                    max_loading_percent=max_line_loading)
 
     # run OPF
