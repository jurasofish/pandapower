# -*- coding: utf-8 -*-

# =============================================================================
# Copyright (c) 2016-2019 by University of Kassel and 
# Fraunhofer Institute for Energy Economics and Energy System Technology (IEE),
#  Kassel. All rights reserved.
# =============================================================================


<<<<<<< HEAD
import copy
import math
import numpy as np

from pandapower.pypower.idx_area import PRICE_REF_BUS
from pandapower.pypower.idx_brch import F_BUS, T_BUS, BR_STATUS, branch_cols, \
    TAP, SHIFT, BR_R, BR_X, BR_B
from pandapower.pypower.idx_bus import NONE, BUS_I, BUS_TYPE, BASE_KV, GS, BS
from pandapower.pypower.idx_gen import GEN_BUS, GEN_STATUS

from pandapower.pypower.run_userfcn import run_userfcn

import pandapower.auxiliary as aux
from pandapower.build_branch import _build_branch_ppc, _switch_branches, \
    _branches_with_oos_buses, _update_trafo_trafo3w_ppc, \
    _initialize_branch_lookup, _calc_tap_from_dataframe, \
    _calc_nominal_ratio_from_dataframe, _transformer_correction_factor
from pandapower.build_bus import _build_bus_ppc, _add_motor_impedances_ppc, \
    _calc_pq_elements_and_add_on_ppc, _calc_shunts_and_add_on_ppc, \
    _add_gen_impedances_ppc
from pandapower.build_gen import _build_gen_ppc, _update_gen_ppc, \
    _check_voltage_setpoints_at_same_bus, _check_voltage_angles_at_same_bus, \
    _check_for_reference_bus
=======
import numpy as np

import pandapower.auxiliary as aux
from pandapower.build_branch import _build_branch_ppc, _switch_branches, _branches_with_oos_buses
from pandapower.build_bus import _build_bus_ppc, _calc_pq_elements_and_add_on_ppc, \
    _calc_shunts_and_add_on_ppc, _add_gen_impedances_ppc, _add_motor_impedances_ppc
from pandapower.build_gen import _build_gen_ppc, _check_voltage_setpoints_at_same_bus, \
    _check_voltage_angles_at_same_bus, _check_for_reference_bus
>>>>>>> 911f300a
from pandapower.opf.make_objective import _make_objective
from pandapower.pypower.idx_area import PRICE_REF_BUS
from pandapower.pypower.idx_brch import F_BUS, T_BUS, BR_STATUS
from pandapower.pypower.idx_bus import NONE, BUS_I, BUS_TYPE
from pandapower.pypower.idx_gen import GEN_BUS, GEN_STATUS
from pandapower.pypower.run_userfcn import run_userfcn


def _pd2ppc(net, sequence=None):
    """
    Converter Flow:
        1. Create an empty pypower datatructure
        2. Calculate loads and write the bus matrix
        3. Build the gen (Infeeder)- Matrix
        4. Calculate the line parameter and the transformer parameter,
           and fill it in the branch matrix.
           Order: 1st: Line values, 2nd: Trafo values
        5. if opf: make opf objective (gencost)
        6. convert internal ppci format for pypower powerflow / 
        opf without out of service elements and rearanged buses

    INPUT:
        **net** - The pandapower format network
        **sequence** - Used for three phase analysis
        ( 0 - Zero Sequence
          1 - Positive Sequence
          2 - Negative Sequence
        ) 

    OUTPUT:
        **ppc** - The simple matpower format network. Which consists of:
                  ppc = {
                        "baseMVA": 1., *float*
                        "version": 2,  *int*
                        "bus": np.array([], dtype=float),
                        "branch": np.array([], dtype=np.complex128),
                        "gen": np.array([], dtype=float),
                        "gencost" =  np.array([], dtype=float), only for OPF
                        "internal": {
                              "Ybus": np.array([], dtype=np.complex128)
                              , "Yf": np.array([], dtype=np.complex128)
                              , "Yt": np.array([], dtype=np.complex128)
                              , "branch_is": np.array([], dtype=bool)
                              , "gen_is": np.array([], dtype=bool)
                              }
        **ppci** - The "internal" pypower format network for PF calculations
        
    """
    # select elements in service (time consuming, so we do it once)
    net["_is_elements"] = aux._select_is_elements_numba(net, sequence=sequence)

    # Gets network configurations
    mode = net["_options"]["mode"]
    check_connectivity = net["_options"]["check_connectivity"]
    calculate_voltage_angles = net["_options"]["calculate_voltage_angles"]

    ppc = _init_ppc(net, mode=mode, sequence=sequence)

    # generate ppc['bus'] and the bus lookup
    _build_bus_ppc(net, ppc)
    if sequence == 0:
        # Adds external grid impedance for 3ph and sc calculations in ppc0
        _add_ext_grid_sc_impedance_zero(net, ppc)
        # Calculates ppc0 branch impedances from branch elements
        _build_branch_ppc_zero(net, ppc)
    else:
        # Calculates ppc1/ppc2 branch impedances from branch elements  
        _build_branch_ppc(net, ppc)

    # Adds P and Q for loads / sgens in ppc['bus'] (PQ nodes)
    if mode == "sc":
        _add_gen_impedances_ppc(net, ppc)
        _add_motor_impedances_ppc(net, ppc)
    else:
        _calc_pq_elements_and_add_on_ppc(net, ppc, sequence=sequence)
        # adds P and Q for shunts, wards and xwards (to PQ nodes)
        _calc_shunts_and_add_on_ppc(net, ppc)

    # adds auxilary buses for open switches at branches
    _switch_branches(net, ppc)

    # Adds auxilary buses for in service lines with out of service buses.
    # Also deactivates lines if they are connected to two out of service buses
    _branches_with_oos_buses(net, ppc)

    if check_connectivity:
        if sequence in [None, 1, 2]:
            # sets islands (multiple isolated nodes) out of service
            if "opf" in mode:
                net["_isolated_buses"], _, _ = aux._check_connectivity_opf(ppc)
            else:
                net["_isolated_buses"], _, _ = aux._check_connectivity(ppc)
            net["_is_elements_final"] = aux._select_is_elements_numba(net,
                                                                      net._isolated_buses, sequence)
        else:
            ppc["bus"][net._isolated_buses, BUS_TYPE] = NONE
        net["_is_elements"] = net["_is_elements_final"]
    else:
        # sets buses out of service, which aren't connected to branches / REF buses
        aux._set_isolated_buses_out_of_service(net, ppc)

    _build_gen_ppc(net, ppc)

    if "pf" in mode:
        _check_for_reference_bus(ppc)

    aux._replace_nans_with_default_limits(net, ppc)

    # generates "internal" ppci format (for powerflow calc) 
    # from "external" ppc format and updates the bus lookup
    # Note: Also reorders buses and gens in ppc
    ppci = _ppc2ppci(ppc, net)

    if mode == "pf":
        # check if any generators connected to the same bus have different voltage setpoints
        _check_voltage_setpoints_at_same_bus(ppc)
        if calculate_voltage_angles:
            _check_voltage_angles_at_same_bus(net, ppci)

    if mode == "opf":
        # make opf objective
        ppci = _make_objective(ppci, net)

    return ppc, ppci


def _init_ppc(net, mode="pf", sequence=None):
    # init empty ppc
    ppc = {"baseMVA": net.sn_mva
        , "version": 2
        , "bus": np.array([], dtype=float)
        , "branch": np.array([], dtype=np.complex128)
        , "gen": np.array([], dtype=float)
        , "internal": {
            "Ybus": np.array([], dtype=np.complex128)
            , "Yf": np.array([], dtype=np.complex128)
            , "Yt": np.array([], dtype=np.complex128)
            , "branch_is": np.array([], dtype=bool)
            , "gen_is": np.array([], dtype=bool)
            , "DLF": np.array([], dtype=np.complex128)
            , "buses_ord_bfs_nets": np.array([], dtype=float)
        }
           }
    if mode == "opf":
        # additional fields in ppc
        ppc["gencost"] = np.array([], dtype=float)
    net["_ppc"] = ppc

    if sequence is None:
        net["_ppc"] = ppc
    else:
        ppc["sequence"] = int(sequence)
        net["_ppc%s" % sequence] = ppc
    return ppc


def _ppc2ppci(ppc, net, ppci=None):
    """
    Creates the ppci which is used to run the power flow / OPF...
    The ppci is similar to the ppc except that:
    1. it contains no out of service elements
    2. buses are sorted

    Parameters
    ----------
    ppc - the ppc
    net - the pandapower net

    Returns
    -------
    ppci - the "internal" ppc

    """
    # get empty ppci
    if ppci is None:
        ppci = _init_ppc(net, mode=net["_options"]["mode"])
    # BUS Sorting and lookups
    # get bus_lookup
    bus_lookup = net["_pd2ppc_lookups"]["bus"]
    # get OOS busses and place them at the end of the bus array
    # (there are no OOS busses in the ppci)
    oos_busses = ppc['bus'][:, BUS_TYPE] == NONE
    ppci['bus'] = ppc['bus'][~oos_busses]
    # in ppc the OOS busses are included and at the end of the array
    ppc['bus'] = np.vstack([ppc['bus'][~oos_busses], ppc['bus'][oos_busses]])

    # generate bus_lookup_ppc_ppci (ppc -> ppci lookup)
    ppc_former_order = (ppc['bus'][:, BUS_I]).astype(int)
    aranged_buses = np.arange(len(ppc["bus"]))

    # lookup ppc former order -> consecutive order
    e2i = np.zeros(len(ppc["bus"]), dtype=int)
    e2i[ppc_former_order] = aranged_buses

    # save consecutive indices in ppc and ppci
    ppc['bus'][:, BUS_I] = aranged_buses
    ppci['bus'][:, BUS_I] = ppc['bus'][:len(ppci['bus']), BUS_I]

    # update lookups (pandapower -> ppci internal)
    _update_lookup_entries(net, bus_lookup, e2i, "bus")

    if 'areas' in ppc:
        if len(ppc["areas"]) == 0:  # if areas field is empty
            del ppc['areas']  # delete it (so it's ignored)

    # bus types
    bt = ppc["bus"][:, BUS_TYPE]

    # update branch, gen and areas bus numbering
    ppc['gen'][:, GEN_BUS] = e2i[np.real(ppc["gen"][:, GEN_BUS]).astype(int)].copy()
    ppc["branch"][:, F_BUS] = e2i[np.real(ppc["branch"][:, F_BUS]).astype(int)].copy()
    ppc["branch"][:, T_BUS] = e2i[np.real(ppc["branch"][:, T_BUS]).astype(int)].copy()

    # Note: The "update branch, gen and areas bus numbering" does the same as:
    # ppc['gen'][:, GEN_BUS] = get_indices(ppc['gen'][:, GEN_BUS], bus_lookup_ppc_ppci)
    # ppc["branch"][:, F_BUS] = get_indices(ppc["branch"][:, F_BUS], bus_lookup_ppc_ppci)
    # ppc["branch"][:, T_BUS] = get_indices( ppc["branch"][:, T_BUS], bus_lookup_ppc_ppci)
    # but faster...

    if 'areas' in ppc:
        ppc["areas"][:, PRICE_REF_BUS] = \
            e2i[np.real(ppc["areas"][:, PRICE_REF_BUS]).astype(int)].copy()

    # initialize gen lookups
    for element, (f, t) in net._gen_order.items():
        _build_gen_lookups(net, element, f, t)

    # determine which buses, branches, gens are connected and
    # in-service
    n2i = ppc["bus"][:, BUS_I].astype(int)
    bs = (bt != NONE)  # bus status

    gs = ((ppc["gen"][:, GEN_STATUS] > 0) &  # gen status
          bs[n2i[np.real(ppc["gen"][:, GEN_BUS]).astype(int)]])
    ppci["internal"]["gen_is"] = gs

    brs = (np.real(ppc["branch"][:, BR_STATUS]).astype(int) &  # branch status
           bs[n2i[np.real(ppc["branch"][:, F_BUS]).astype(int)]] &
           bs[n2i[np.real(ppc["branch"][:, T_BUS]).astype(int)]]).astype(bool)
    ppci["internal"]["branch_is"] = brs

    if 'areas' in ppc:
        ar = bs[n2i[ppc["areas"][:, PRICE_REF_BUS].astype(int)]]
        # delete out of service areas
        ppci["areas"] = ppc["areas"][ar]

    # select in service elements from ppc and put them in ppci
    ppci["branch"] = ppc["branch"][brs]

    ppci["gen"] = ppc["gen"][gs]

    if 'dcline' in ppc:
        ppci['dcline'] = ppc['dcline']
    # execute userfcn callbacks for 'ext2int' stage
    if 'userfcn' in ppci:
        ppci = run_userfcn(ppci['userfcn'], 'ext2int', ppci)

    if net._pd2ppc_lookups["ext_grid"] is not None:
        ref_gens = np.setdiff1d(net._pd2ppc_lookups["ext_grid"], np.array([-1]))
    else:
        ref_gens = np.array([])
    if np.any(net.gen.slack.values[net._is_elements["gen"]]):
        slack_gens = np.array(net.gen.index)[net._is_elements["gen"] \
                                             & net.gen["slack"].values]
        ref_gens = np.append(ref_gens, net._pd2ppc_lookups["gen"][slack_gens])
    ppci["internal"]["ref_gens"] = ref_gens.astype(int)
    return ppci


def _update_lookup_entries(net, lookup, e2i, element):
    valid_bus_lookup_entries = lookup >= 0
    # update entries
    lookup[valid_bus_lookup_entries] = e2i[lookup[valid_bus_lookup_entries]]
    aux._write_lookup_to_net(net, element, lookup)


def _build_gen_lookups(net, element, f, t):
    in_service = net._is_elements[element]
    if "controllable" in element:
        pandapower_index = net[element.split("_")[0]].index.values[in_service]
    else:
        pandapower_index = net[element].index.values[in_service]
    ppc_index = np.arange(f, t)
    if len(pandapower_index) > 0:
        _init_lookup(net, element, pandapower_index, ppc_index)


def _init_lookup(net, lookup_name, pandapower_index, ppc_index):
    # init lookup
    lookup = -np.ones(max(pandapower_index) + 1, dtype=int)

    # update lookup
    lookup[pandapower_index] = ppc_index
<<<<<<< HEAD
    aux._write_lookup_to_net(net, lookup_name, lookup)


def _update_ppc(net, sequence=None):
    """
    Updates P, Q values of the ppc with changed values from net

    @param _is_elements:
    @return:
    """
    # select elements in service (time consuming, so we do it once)
    net["_is_elements"] = aux._select_is_elements_numba(net)

    recycle = net["_options"]["recycle"]
    # get the old ppc and lookup
    ppc = net["_ppc"] if sequence is None else net["_ppc%s" % sequence]
    ppci = copy.deepcopy(ppc)
    # adds P and Q for loads / sgens in ppc['bus'] (PQ nodes)
    _calc_pq_elements_and_add_on_ppc(net, ppc, sequence=sequence)
    # adds P and Q for shunts, wards and xwards (to PQ nodes)
    _calc_shunts_and_add_on_ppc(net, ppc)
    # updates values for gen
    _update_gen_ppc(net, ppc)
    # check if any generators connected to the same bus have different voltage setpoints
    _check_voltage_setpoints_at_same_bus(ppc)

    if not recycle["Ybus"]:
        # updates trafo and trafo3w values
        _update_trafo_trafo3w_ppc(net, ppc)

    # get OOS buses and place them at the end of the bus array (so that: 3
    # (REF), 2 (PV), 1 (PQ), 4 (OOS))
    oos_busses = ppc['bus'][:, BUS_TYPE] == NONE
    # there are no OOS busses in the ppci
    ppci['bus'] = ppc['bus'][~oos_busses]
    # select in service elements from ppc and put them in ppci
    brs = ppc["internal"]["branch_is"]
    gs = ppc["internal"]["gen_is"]
    ppci["branch"] = ppc["branch"][brs]
    ppci["gen"] = ppc["gen"][gs]

    return ppc, ppci


def _build_branch_ppc_zero(net, ppc):
    """
    Takes an empty ppc0 and puts zero sequence branch impedances. The branch
    datatype will be np.complex 128 afterwards.

    .. note:: The order of branches in the ppc is:
            1. Lines
            2. Transformers

    **INPUT**:
        **net** -The pandapower format network

        **ppc** - The PYPOWER format network to fill in values

    """
    length = _initialize_branch_lookup(net)
    lookup = net._pd2ppc_lookups["branch"]
    mode = net._options["mode"]
    ppc["branch"] = np.zeros(shape=(length, branch_cols), dtype=np.complex128)
    if mode == "sc":
        from pandapower.shortcircuit.idx_brch import branch_cols_sc
        branch_sc = np.empty(shape=(length, branch_cols_sc), dtype=float)
        branch_sc.fill(np.nan)
        ppc["branch"] = np.hstack((ppc["branch"], branch_sc))
    ppc["branch"][:, :13] = np.array([0, 0, 0, 0, 0, 250, 250, 250, 1, 0, \
                                      1, -360, 360])
    # Adds zero sequence impedances of lines in ppc0
    _add_line_sc_impedance_zero(net, ppc)
    # Adds zero sequence impedances of transformers in ppc0
    _add_trafo_sc_impedance_zero(net, ppc)
    if "trafo3w" in lookup:
        raise NotImplementedError("Three winding transformers are not \
                                  implemented for unbalanced calculations")


def _add_trafo_sc_impedance_zero(net, ppc, trafo_df=None):
    if trafo_df is None:
        trafo_df = net["trafo"]
    branch_lookup = net["_pd2ppc_lookups"]["branch"]
    if not "trafo" in branch_lookup:
        return
    bus_lookup = net["_pd2ppc_lookups"]["bus"]
    mode = net["_options"]["mode"]
    f, t = branch_lookup["trafo"]
    trafo_df["_ppc_idx"] = range(f, t)
    bus_lookup = net["_pd2ppc_lookups"]["bus"]
    buses_all, gs_all, bs_all = np.array([], dtype=int), np.array([]), \
                                np.array([])
    for vector_group, trafos in trafo_df.groupby("vector_group"):
        ppc_idx = trafos["_ppc_idx"].values.astype(int)
        ppc["branch"][ppc_idx, BR_STATUS] = 0

        if vector_group in ["Yy", "Yd", "Dy", "Dd"]:
            continue

        vk_percent = trafos["vk_percent"].values.astype(float)
        vkr_percent = trafos["vkr_percent"].values.astype(float)
        sn_mva = trafos["sn_mva"].values.astype(float)
        # Just put pos seq parameter if zero seq parameter is zero
        vk0_percent = trafos["vk0_percent"].values.astype(float) if \
            trafos["vk0_percent"].values.astype(float).all() != 0. else \
            trafos["vk_percent"].values.astype(float)
        # Just put pos seq parameter if zero seq parameter is zero
        vkr0_percent = trafos["vkr0_percent"].values.astype(float) if \
            trafos["vkr0_percent"].values.astype(float).all() != 0. else \
            trafos["vkr_percent"].values.astype(float)
        lv_buses = trafos["lv_bus"].values.astype(int)
        hv_buses = trafos["hv_bus"].values.astype(int)
        lv_buses_ppc = bus_lookup[lv_buses]
        hv_buses_ppc = bus_lookup[hv_buses]
        mag0_ratio = trafos.mag0_percent.values.astype(float)
        mag0_rx = trafos["mag0_rx"].values.astype(float)
        si0_hv_partial = trafos.si0_hv_partial.values.astype(float)
        parallel = trafos.parallel.values.astype(float)
        in_service = trafos["in_service"].astype(int)

        ppc["branch"][ppc_idx, F_BUS] = hv_buses_ppc
        ppc["branch"][ppc_idx, T_BUS] = lv_buses_ppc

        vn_trafo_hv, vn_trafo_lv, shift = _calc_tap_from_dataframe(net, trafos)
        vn_lv = ppc["bus"][lv_buses_ppc, BASE_KV]
        ratio = _calc_nominal_ratio_from_dataframe(ppc, trafos, vn_trafo_hv, \
                                                   vn_trafo_lv, bus_lookup)
        ppc["branch"][ppc_idx, TAP] = ratio
        ppc["branch"][ppc_idx, SHIFT] = shift

        # zero seq. transformer impedance
        tap_lv = np.square(vn_trafo_lv / vn_lv) * net.sn_mva
        if mode == 'pf_3ph':
            # =============================================================================
            #     Changing base from transformer base to Network base to get Zpu(Net)
            #     Zbase = (kV).squared/S_mva
            #     Zpu(Net)={Zpu(trafo) * Zb(trafo)} / {Zb(Net)}
            #        Note:
            #             Network base voltage is Line-Neutral voltage in each phase
            #             Line-Neutral voltage= Line-Line Voltage(vn_lv) divided by sq.root(3)
            # =============================================================================
            tap_lv = np.square(vn_trafo_lv / vn_lv) * (3 * net.sn_mva)

        z_sc = vk0_percent / 100. / sn_mva * tap_lv
        r_sc = vkr0_percent / 100. / sn_mva * tap_lv
        z_sc = z_sc.astype(float)
        r_sc = r_sc.astype(float)
        x_sc = np.sign(z_sc) * np.sqrt(z_sc ** 2 - r_sc ** 2)
        z0_k = (r_sc + x_sc * 1j) / parallel
        if mode == "sc":
            from pandapower.shortcircuit.idx_bus import C_MAX
            cmax = net._ppc["bus"][lv_buses_ppc, C_MAX]
            kt = _transformer_correction_factor(vk_percent, vkr_percent, \
                                                sn_mva, cmax)
            z0_k *= kt
        #        y0_k = 1 / z0_k   --- No longer needed since we are using Pi model
        # =============================================================================
        #       Transformer magnetising impedance for zero sequence
        # =============================================================================
        z_m = z_sc * mag0_ratio
        x_m = z_m / np.sqrt(mag0_rx ** 2 + 1)
        r_m = x_m * mag0_rx
        r0_trafo_mag = r_m / parallel
        x0_trafo_mag = x_m / parallel
        z0_mag = r0_trafo_mag + x0_trafo_mag * 1j
        # =============================================================================
        #         Star - Delta conversion ( T model to Pi Model)
        #      ----------- |__zc=ZAB__|-----------------
        #            _|                   _|
        #     za=ZAN|_|                  |_| zb=ZBN
        #            |                    |
        # =============================================================================
        z1 = si0_hv_partial * z0_k
        z2 = (1 - si0_hv_partial) * z0_k
        z3 = z0_mag
        z_temp = z1 * z2 + z2 * z3 + z1 * z3
        za = z_temp / z2
        zb = z_temp / z1
        zc = z_temp / z3  # ZAB  Transfer impedance
        YAB = 1 / zc.astype(complex)
        YAN = 1 / za.astype(complex)
        YBN = 1 / zb.astype(complex)
        YAB_AN = 1 / (zc + za).astype(complex)  # Series conn YAB and YAN
        YAB_BN = 1 / (zc + zb).astype(complex)  # Series conn YAB and YBN

        if vector_group == "Dyn":
            buses_all = np.hstack([buses_all, lv_buses_ppc])

            y = (YAB + YBN).astype(complex) * int(ppc["baseMVA"])  # pi model
            gs_all = np.hstack([gs_all, y.real * in_service])
            bs_all = np.hstack([bs_all, y.imag * in_service])

        elif vector_group == "YNd":
            buses_all = np.hstack([buses_all, hv_buses_ppc])

            #            gs_all = np.hstack([gs_all, y0_k.real*in_service])#T model
            #            bs_all = np.hstack([bs_all, y0_k.imag*in_service])

            y = (YAB_BN + YAN).astype(complex) * int(ppc["baseMVA"])  # pi model
            gs_all = np.hstack([gs_all, y.real * in_service])
            bs_all = np.hstack([bs_all, y.imag * in_service])

        elif vector_group == "Yyn":
            buses_all = np.hstack([buses_all, lv_buses_ppc])
            #            y = 1/(z0_mag+z0_k).astype(complex)* int(ppc["baseMVA"])#T model

            y = (YAB_AN + YBN).astype(complex) * int(ppc["baseMVA"])  # pi model
            gs_all = np.hstack([gs_all, y.real * in_service])
            bs_all = np.hstack([bs_all, y.imag * in_service])

        elif vector_group == "YNyn":
            ppc["branch"][ppc_idx, BR_STATUS] = in_service
            # zc = ZAB
            ppc["branch"][ppc_idx, BR_R] = zc.real
            ppc["branch"][ppc_idx, BR_X] = zc.imag

            buses_all = np.hstack([buses_all, hv_buses_ppc])
            gs_all = np.hstack([gs_all, YAN.real * in_service \
                                * int(ppc["baseMVA"])])
            bs_all = np.hstack([bs_all, YAN.imag * in_service \
                                * int(ppc["baseMVA"])])

            buses_all = np.hstack([buses_all, lv_buses_ppc])
            gs_all = np.hstack([gs_all, YBN.real * in_service \
                                * int(ppc["baseMVA"])])
            bs_all = np.hstack([bs_all, YBN.imag * in_service \
                                * int(ppc["baseMVA"])])

        elif vector_group == "YNy":
            buses_all = np.hstack([buses_all, hv_buses_ppc])
            #            y = 1/(z0_mag+z0_k).astype(complex)* int(ppc["baseMVA"])#T model
            y = (YAB_BN + YAN).astype(complex) * int(ppc["baseMVA"])  # pi model
            gs_all = np.hstack([gs_all, y.real * in_service])
            bs_all = np.hstack([bs_all, y.imag * in_service])

        elif vector_group == "Yzn":
            buses_all = np.hstack([buses_all, lv_buses_ppc])
            #            y = 1/(z0_mag+z0_k).astype(complex)* int(ppc["baseMVA"])#T model
            #            y= (za+zb+zc)/((za+zc)*zb).astype(complex)* int(ppc["baseMVA"])#pi model
            y = (YAB_AN + YBN).astype(complex) * int(ppc["baseMVA"])  # pi model
            gs_all = np.hstack([gs_all, (1.1547) * y.real * in_service \
                                * int(ppc["baseMVA"])])
            bs_all = np.hstack([bs_all, (1.1547) * y.imag * in_service \
                                * int(ppc["baseMVA"])])

        elif vector_group[-1].isdigit():
            raise ValueError("Unknown transformer vector group %s -\
                             please specify vector group without \
                             phase shift number. Phase shift can be \
                             specified in net.trafo.shift_degree" % vector_group)
        else:
            raise ValueError("Transformer vector group %s is unknown\
                    / not implemented for three phase load flow" % vector_group)

    buses, gs, bs = aux._sum_by_group(buses_all, gs_all, bs_all)
    ppc["bus"][buses, GS] += gs
    ppc["bus"][buses, BS] += bs
    del net.trafo["_ppc_idx"]


def _add_ext_grid_sc_impedance_zero(net, ppc):
    mode = net["_options"]["mode"]

    if mode == "sc":
        from pandapower.shortcircuit.idx_bus import C_MAX, C_MIN
        case = net._options["case"]
    else:
        case = "max"
    bus_lookup = net["_pd2ppc_lookups"]["bus"]
    eg = net["ext_grid"][net._is_elements["ext_grid"]]
    if len(eg) == 0:
        return
    eg_buses = eg.bus.values
    eg_buses_ppc = bus_lookup[eg_buses]

    if mode == "sc":
        c = ppc["bus"][eg_buses_ppc, C_MAX] if case == "max" else \
            ppc["bus"][eg_buses_ppc, C_MIN]
    else:
        c = 1.1
    if not "s_sc_%s_mva" % case in eg:
        raise ValueError("short circuit apparent power s_sc_%s_mva\
                         needs to be specified for " % case + "external grid")
    s_sc = eg["s_sc_%s_mva" % case].values/ppc['baseMVA']
    if not "rx_%s" % case in eg:
        raise ValueError("short circuit R/X rate rx_%s needs to be specified\
                         for external grid" % case)
    rx = eg["rx_%s" % case].values

    z_grid = c / s_sc
    if mode == 'pf_3ph':
        z_grid = c / (s_sc / 3)
    x_grid = z_grid / np.sqrt(rx ** 2 + 1)
    r_grid = rx * x_grid
    eg["r"] = r_grid
    eg["x"] = x_grid

    # ext_grid zero sequence impedance
    if case == "max":
        x0_grid = net.ext_grid["x0x_%s" % case] * x_grid
        r0_grid = net.ext_grid["r0x0_%s" % case] * x0_grid
    elif case == "min":
        x0_grid = net.ext_grid["x0x_%s" % case] * x_grid
        r0_grid = net.ext_grid["r0x0_%s" % case] * x0_grid
    y0_grid = 1 / (r0_grid + x0_grid * 1j)
    buses, gs, bs = aux._sum_by_group(eg_buses_ppc, np.real(np.array(y0_grid)), np.imag(np.array(y0_grid)))
    ppc["bus"][buses, GS] = gs * ppc['baseMVA']
    ppc["bus"][buses, BS] = bs * ppc['baseMVA']   

def _add_line_sc_impedance_zero(net, ppc):
    branch_lookup = net["_pd2ppc_lookups"]["branch"]
    mode = net["_options"]["mode"]
    if not "line" in branch_lookup:
        return
    line = net["line"]
    bus_lookup = net["_pd2ppc_lookups"]["bus"]
    length = line["length_km"].values
    parallel = line["parallel"].values

    fb = bus_lookup[line["from_bus"].values]
    tb = bus_lookup[line["to_bus"].values]
    baseR = np.square(ppc["bus"][fb, BASE_KV]) / net.sn_mva
    if mode == 'pf_3ph':
        baseR = np.square(ppc["bus"][fb, BASE_KV]) / (3 * net.sn_mva)
    f, t = branch_lookup["line"]
    # line zero sequence impedance
    ppc["branch"][f:t, F_BUS] = fb
    ppc["branch"][f:t, T_BUS] = tb
    # Just putting pos seq resistance if zero seq resistance is zero 
    ppc["branch"][f:t, BR_R] = \
        line["r0_ohm_per_km"].values * length / baseR / parallel if \
            line["r0_ohm_per_km"].values.all() != 0 else \
            line["r_ohm_per_km"].values * 4 * length / baseR / parallel
    # Just putting pos seq inducatance if zero seq inductance is zero
    ppc["branch"][f:t, BR_X] = \
        line["x0_ohm_per_km"].values * length / baseR / parallel if \
            line["x0_ohm_per_km"].values.all() != 0 else \
            line["x_ohm_per_km"].values * 4 *  length / baseR / parallel
    # Just putting pos seq capacitance if zero seq capacitance is zero
    ppc["branch"][f:t, BR_B] = \
        (2 * net["f_hz"] * math.pi * line["c0_nf_per_km"].values * 1e-9 * baseR \
         * length * parallel) if \
            line["c0_nf_per_km"].values.all() != 0 else \
            (2 * net["f_hz"] * math.pi * (line["c_nf_per_km"].values * 0.25) * 1e-9 \
             * baseR * length * parallel)
    ppc["branch"][f:t, BR_STATUS] = line["in_service"].astype(int)
=======
    aux._write_lookup_to_net(net, lookup_name, lookup)
>>>>>>> 911f300a
<|MERGE_RESOLUTION|>--- conflicted
+++ resolved
@@ -6,45 +6,23 @@
 #  Kassel. All rights reserved.
 # =============================================================================
 
-
-<<<<<<< HEAD
 import copy
+import numpy as np
 import math
-import numpy as np
-
+import pandapower.auxiliary as aux
+from pandapower.build_branch import _initialize_branch_lookup,\
+_build_branch_ppc, _switch_branches, _branches_with_oos_buses,\
+_calc_tap_from_dataframe,_calc_nominal_ratio_from_dataframe,\
+_transformer_correction_factor
+from pandapower.build_bus import _build_bus_ppc, _calc_pq_elements_and_add_on_ppc, \
+_calc_shunts_and_add_on_ppc, _add_gen_impedances_ppc, _add_motor_impedances_ppc
+from pandapower.build_gen import _build_gen_ppc, _check_voltage_setpoints_at_same_bus, \
+    _check_voltage_angles_at_same_bus, _check_for_reference_bus
+from pandapower.opf.make_objective import _make_objective
 from pandapower.pypower.idx_area import PRICE_REF_BUS
 from pandapower.pypower.idx_brch import F_BUS, T_BUS, BR_STATUS, branch_cols, \
     TAP, SHIFT, BR_R, BR_X, BR_B
 from pandapower.pypower.idx_bus import NONE, BUS_I, BUS_TYPE, BASE_KV, GS, BS
-from pandapower.pypower.idx_gen import GEN_BUS, GEN_STATUS
-
-from pandapower.pypower.run_userfcn import run_userfcn
-
-import pandapower.auxiliary as aux
-from pandapower.build_branch import _build_branch_ppc, _switch_branches, \
-    _branches_with_oos_buses, _update_trafo_trafo3w_ppc, \
-    _initialize_branch_lookup, _calc_tap_from_dataframe, \
-    _calc_nominal_ratio_from_dataframe, _transformer_correction_factor
-from pandapower.build_bus import _build_bus_ppc, _add_motor_impedances_ppc, \
-    _calc_pq_elements_and_add_on_ppc, _calc_shunts_and_add_on_ppc, \
-    _add_gen_impedances_ppc
-from pandapower.build_gen import _build_gen_ppc, _update_gen_ppc, \
-    _check_voltage_setpoints_at_same_bus, _check_voltage_angles_at_same_bus, \
-    _check_for_reference_bus
-=======
-import numpy as np
-
-import pandapower.auxiliary as aux
-from pandapower.build_branch import _build_branch_ppc, _switch_branches, _branches_with_oos_buses
-from pandapower.build_bus import _build_bus_ppc, _calc_pq_elements_and_add_on_ppc, \
-    _calc_shunts_and_add_on_ppc, _add_gen_impedances_ppc, _add_motor_impedances_ppc
-from pandapower.build_gen import _build_gen_ppc, _check_voltage_setpoints_at_same_bus, \
-    _check_voltage_angles_at_same_bus, _check_for_reference_bus
->>>>>>> 911f300a
-from pandapower.opf.make_objective import _make_objective
-from pandapower.pypower.idx_area import PRICE_REF_BUS
-from pandapower.pypower.idx_brch import F_BUS, T_BUS, BR_STATUS
-from pandapower.pypower.idx_bus import NONE, BUS_I, BUS_TYPE
 from pandapower.pypower.idx_gen import GEN_BUS, GEN_STATUS
 from pandapower.pypower.run_userfcn import run_userfcn
 
@@ -334,49 +312,7 @@
 
     # update lookup
     lookup[pandapower_index] = ppc_index
-<<<<<<< HEAD
     aux._write_lookup_to_net(net, lookup_name, lookup)
-
-
-def _update_ppc(net, sequence=None):
-    """
-    Updates P, Q values of the ppc with changed values from net
-
-    @param _is_elements:
-    @return:
-    """
-    # select elements in service (time consuming, so we do it once)
-    net["_is_elements"] = aux._select_is_elements_numba(net)
-
-    recycle = net["_options"]["recycle"]
-    # get the old ppc and lookup
-    ppc = net["_ppc"] if sequence is None else net["_ppc%s" % sequence]
-    ppci = copy.deepcopy(ppc)
-    # adds P and Q for loads / sgens in ppc['bus'] (PQ nodes)
-    _calc_pq_elements_and_add_on_ppc(net, ppc, sequence=sequence)
-    # adds P and Q for shunts, wards and xwards (to PQ nodes)
-    _calc_shunts_and_add_on_ppc(net, ppc)
-    # updates values for gen
-    _update_gen_ppc(net, ppc)
-    # check if any generators connected to the same bus have different voltage setpoints
-    _check_voltage_setpoints_at_same_bus(ppc)
-
-    if not recycle["Ybus"]:
-        # updates trafo and trafo3w values
-        _update_trafo_trafo3w_ppc(net, ppc)
-
-    # get OOS buses and place them at the end of the bus array (so that: 3
-    # (REF), 2 (PV), 1 (PQ), 4 (OOS))
-    oos_busses = ppc['bus'][:, BUS_TYPE] == NONE
-    # there are no OOS busses in the ppci
-    ppci['bus'] = ppc['bus'][~oos_busses]
-    # select in service elements from ppc and put them in ppci
-    brs = ppc["internal"]["branch_is"]
-    gs = ppc["internal"]["gen_is"]
-    ppci["branch"] = ppc["branch"][brs]
-    ppci["gen"] = ppc["gen"][gs]
-
-    return ppc, ppci
 
 
 def _build_branch_ppc_zero(net, ppc):
@@ -680,7 +616,4 @@
             line["c0_nf_per_km"].values.all() != 0 else \
             (2 * net["f_hz"] * math.pi * (line["c_nf_per_km"].values * 0.25) * 1e-9 \
              * baseR * length * parallel)
-    ppc["branch"][f:t, BR_STATUS] = line["in_service"].astype(int)
-=======
-    aux._write_lookup_to_net(net, lookup_name, lookup)
->>>>>>> 911f300a
+    ppc["branch"][f:t, BR_STATUS] = line["in_service"].astype(int)