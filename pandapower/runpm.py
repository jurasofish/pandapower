# -*- coding: utf-8 -*-

# Copyright (c) 2016-2020 by University of Kassel and Fraunhofer Institute for Energy Economics
# and Energy System Technology (IEE), Kassel. All rights reserved.
# Use of this source code is governed by a BSD-style license that can be found in the LICENSE file.

import os

from pandapower import pp_dir
from pandapower.auxiliary import _add_ppc_options, _add_opf_options
from pandapower.converter.powermodels.from_pm import read_ots_results, read_tnep_results
from pandapower.opf.pm_storage import add_storage_opf_settings, read_pm_storage_results
from pandapower.opf.run_powermodels import _runpm


def runpm(net, julia_file=None, pp_to_pm_callback=None, calculate_voltage_angles=True,
          trafo_model="t", delta=1e-8, trafo3w_losses="hv", check_connectivity=True,
          correct_pm_network_data=True, pm_model="ACPPowerModel", pm_solver="ipopt",
          pm_mip_solver="cbc", pm_nl_solver="ipopt", pm_time_limits=None, pm_log_level=0,
          delete_buffer_file=True, pm_file_path = None, opf_flow_lim="S", **kwargs):  # pragma: no cover
    """
    Runs a power system optimization using PowerModels.jl. with a custom julia file.
    
    Flexibilities, constraints and cost parameters are defined in the pandapower element tables.

    Flexibilities can be defined in net.sgen / net.gen /net.load
    net.sgen.controllable if a static generator is controllable. If False,
    the active and reactive power are assigned as in a normal power flow. If True, the following
    flexibilities apply:
        - net.sgen.min_p_mw / net.sgen.max_p_mw
        - net.sgen.min_q_mvar / net.sgen.max_q_mvar
        - net.load.min_p_mw / net.load.max_p_mw
        - net.load.min_q_mvar / net.load.max_q_mvar
        - net.gen.min_p_mw / net.gen.max_p_mw
        - net.gen.min_q_mvar / net.gen.max_q_mvar
        - net.ext_grid.min_p_mw / net.ext_grid.max_p_mw
        - net.ext_grid.min_q_mvar / net.ext_grid.max_q_mvar
        - net.dcline.min_q_to_mvar / net.dcline.max_q_to_mvar / net.dcline.min_q_from_mvar / net.dcline.max_q_from_mvar

    Controllable loads behave just like controllable static generators. It must be stated if they are controllable.
    Otherwise, they are not respected as flexibilities.
    Dc lines are controllable per default

    Network constraints can be defined for buses, lines and transformers the elements in the following columns:
        - net.bus.min_vm_pu / net.bus.max_vm_pu
        - net.line.max_loading_percent
        - net.trafo.max_loading_percent
        - net.trafo3w.max_loading_percent

    How these costs are combined into a cost function depends on the cost_function parameter.

    INPUT:
        **net** - The pandapower format network

    OPTIONAL:
        **julia_file** (str, None) - path to a custom julia optimization file

        **pp_to_pm_callback** (function, None) - callback function to add data to the PowerModels data structure

        **correct_pm_network_data** (bool, True) - checks if network data is correct. If not tries to correct it

        **pm_model** (str, "ACPPowerModel") - The PowerModels.jl model to use

        **pm_solver** (str, "ipopt") - The "main" power models solver

        **pm_mip_solver** (str, "cbc") - The mixed integer solver (when "main" solver == juniper)

        **pm_nl_solver** (str, "ipopt") - The nonlinear solver (when "main" solver == juniper)

        **pm_time_limits** (Dict, None) - Time limits in seconds for power models interface. To be set as a dict like
                                          {"pm_time_limit": 300., "pm_nl_time_limit": 300., "pm_mip_time_limit": 300.}
                                          
        **pm_log_level** (int, 0) - solver log level in power models

        **delete_buffer_file** (Bool, True) - If True, the .json file used by powermodels will be deleted after
                                              optimization.

        **pm_file_path** (str, None) - Specifiy the filename, under which the .json file for powermodels is stored. If
                                       you want to keep the file after optimization, you should also set
                                       delete_buffer_file to False!

        **opf_flow_lim** (str, "I") - Quantity to limit for branch flow constraints, in line with matpower's
                                     "opf.flowlim" parameter
                                    "S" - apparent power flow (limit in MVA),
                                    "I" - current magnitude (limit in MVA at 1 p.u. voltage)

     """
    net._options = {}
    ac = True if "DC" not in pm_model else False
    julia_file = os.path.join(pp_dir, "opf", 'run_powermodels.jl') if julia_file is None else julia_file
    _add_ppc_options(net, calculate_voltage_angles=calculate_voltage_angles,
                     trafo_model=trafo_model, check_connectivity=check_connectivity,
                     mode="opf", switch_rx_ratio=2, init_vm_pu="flat", init_va_degree="flat",
                     enforce_q_lims=True, recycle=dict(_is_elements=False, ppc=False, Ybus=False),
                     voltage_depend_loads=False, delta=delta, trafo3w_losses=trafo3w_losses)
    _add_opf_options(net, trafo_loading='power', ac=ac, init="flat", numba=True,
                     pp_to_pm_callback=pp_to_pm_callback, julia_file=julia_file, pm_solver=pm_solver, pm_model=pm_model,
                     correct_pm_network_data=correct_pm_network_data, pm_mip_solver=pm_mip_solver,
                     pm_nl_solver=pm_nl_solver, pm_time_limits=pm_time_limits, pm_log_level=pm_log_level,
                     opf_flow_lim=opf_flow_lim)
    _runpm(net, delete_buffer_file=delete_buffer_file, pm_file_path = pm_file_path)


def runpm_dc_opf(net, pp_to_pm_callback=None, calculate_voltage_angles=True,
                 trafo_model="t", delta=1e-8, trafo3w_losses="hv", check_connectivity=True,
                 correct_pm_network_data=True, pm_model="DCPPowerModel", pm_solver="ipopt",
                 pm_time_limits=None, pm_log_level=0, **kwargs):  # pragma: no cover
    """
    Runs a linearized power system optimization using PowerModels.jl.

    Flexibilities, constraints and cost parameters are defined in the pandapower element tables.

    Flexibilities can be defined in net.sgen / net.gen /net.load
    net.sgen.controllable if a static generator is controllable. If False,
    the active and reactive power are assigned as in a normal power flow. If True, the following
    flexibilities apply:
        - net.sgen.min_p_mw / net.sgen.max_p_mw
        - net.sgen.min_q_mvar / net.sgen.max_q_mvar
        - net.load.min_p_mw / net.load.max_p_mw
        - net.load.min_q_mvar / net.load.max_q_mvar
        - net.gen.min_p_mw / net.gen.max_p_mw
        - net.gen.min_q_mvar / net.gen.max_q_mvar
        - net.ext_grid.min_p_mw / net.ext_grid.max_p_mw
        - net.ext_grid.min_q_mvar / net.ext_grid.max_q_mvar
        - net.dcline.min_q_to_mvar / net.dcline.max_q_to_mvar / net.dcline.min_q_from_mvar / net.dcline.max_q_from_mvar

    Controllable loads behave just like controllable static generators. It must be stated if they are controllable.
    Otherwise, they are not respected as flexibilities.
    Dc lines are controllable per default

    Network constraints can be defined for buses, lines and transformers the elements in the following columns:
        - net.bus.min_vm_pu / net.bus.max_vm_pu
        - net.line.max_loading_percent
        - net.trafo.max_loading_percent
        - net.trafo3w.max_loading_percent

    How these costs are combined into a cost function depends on the cost_function parameter.

    INPUT:
        **net** - The pandapower format network

    OPTIONAL:
        **pp_to_pm_callback** (function, None) - callback function to add data to the PowerModels data structure

        **pm_model** (str, "DCPPowerModel") - model to use. Default is DC model

        **pm_solver** (str, "ipopt") - The "main" power models solver

        **correct_pm_network_data** (bool, True) - checks if network data is correct. If not tries to correct it

        **pm_time_limits** (Dict, None) - Time limits in seconds for power models interface. To be set as a dict like
                                          {"pm_time_limit": 300.}
        
        **pm_log_level** (int, 0) - solver log level in power models
     """
    julia_file = os.path.join(pp_dir, "opf", 'run_powermodels.jl')
    ac = True if "DC" not in pm_model else False

    net._options = {}
    _add_ppc_options(net, calculate_voltage_angles=calculate_voltage_angles,
                     trafo_model=trafo_model, check_connectivity=check_connectivity,
                     mode="opf", switch_rx_ratio=2, init_vm_pu="flat", init_va_degree="flat",
                     enforce_q_lims=True, recycle=dict(_is_elements=False, ppc=False, Ybus=False),
                     voltage_depend_loads=False, delta=delta, trafo3w_losses=trafo3w_losses)
    _add_opf_options(net, trafo_loading='power', ac=ac, init="flat", numba=True,
                     pp_to_pm_callback=pp_to_pm_callback, julia_file=julia_file,
                     correct_pm_network_data=correct_pm_network_data, pm_model=pm_model, pm_solver=pm_solver,
                     pm_time_limits=pm_time_limits, pm_log_level=pm_log_level, opf_flow_lim="S")
    _runpm(net)


def runpm_ac_opf(net, pp_to_pm_callback=None, calculate_voltage_angles=True,
                 trafo_model="t", delta=1e-8, trafo3w_losses="hv", check_connectivity=True,
                 pm_model="ACPPowerModel", pm_solver="ipopt", correct_pm_network_data=True,
                 pm_time_limits=None, pm_log_level=0, pm_file_path = None, delete_buffer_file=True,
                 opf_flow_lim="S", **kwargs):  # pragma: no cover
    """
    Runs a non-linear power system optimization using PowerModels.jl.

    Flexibilities, constraints and cost parameters are defined in the pandapower element tables.

    Flexibilities can be defined in net.sgen / net.gen /net.load
    net.sgen.controllable if a static generator is controllable. If False,
    the active and reactive power are assigned as in a normal power flow. If True, the following
    flexibilities apply:
        - net.sgen.min_p_mw / net.sgen.max_p_mw
        - net.sgen.min_q_mvar / net.sgen.max_q_mvar
        - net.load.min_p_mw / net.load.max_p_mw
        - net.load.min_q_mvar / net.load.max_q_mvar
        - net.gen.min_p_mw / net.gen.max_p_mw
        - net.gen.min_q_mvar / net.gen.max_q_mvar
        - net.ext_grid.min_p_mw / net.ext_grid.max_p_mw
        - net.ext_grid.min_q_mvar / net.ext_grid.max_q_mvar
        - net.dcline.min_q_to_mvar / net.dcline.max_q_to_mvar / net.dcline.min_q_from_mvar / net.dcline.max_q_from_mvar

    Controllable loads behave just like controllable static generators. It must be stated if they are controllable.
    Otherwise, they are not respected as flexibilities.
    Dc lines are controllable per default

    Network constraints can be defined for buses, lines and transformers the elements in the following columns:
        - net.bus.min_vm_pu / net.bus.max_vm_pu
        - net.line.max_loading_percent
        - net.trafo.max_loading_percent
        - net.trafo3w.max_loading_percent

    How these costs are combined into a cost function depends on the cost_function parameter.

    INPUT:
        **net** - The pandapower format network

    OPTIONAL:

        **pp_to_pm_callback** (function, None) - callback function to add data to the PowerModels data structure

        **pm_model** (str, "ACPPowerModel") - model to use. Default is AC model

        **pm_solver** (str, "ipopt") - default solver to use. If ipopt is not available use Ipopt

        **correct_pm_network_data** (bool, True) - checks if network data is correct. If not tries to correct it

        **pm_time_limits** (Dict, None) - Time limits in seconds for power models interface. To be set as a dict like
                                          {"pm_time_limit": 300.}

        **pm_log_level** (int, 0) - solver log level in power models

        **opf_flow_lim** (str, "I") - Quantity to limit for branch flow constraints, in line with matpower's
                                             "opf.flowlim" parameter
                                            "S" - apparent power flow (limit in MVA),
                                            "I" - current magnitude (limit in MVA at 1 p.u. voltage)

        **delete_buffer_file** (Bool, True) - If True, the .json file used by powermodels will be deleted after
                                              optimization.

        **pm_file_path** (str, None) - Specifiy the filename, under which the .json file for powermodels is stored. If
                                       you want to keep the file after optimization, you should also set
                                       delete_buffer_file to False!
         """
    julia_file = os.path.join(pp_dir, "opf", 'run_powermodels.jl')
    ac = True if "DC" not in pm_model else False

    net._options = {}
    _add_ppc_options(net, calculate_voltage_angles=calculate_voltage_angles,
                     trafo_model=trafo_model, check_connectivity=check_connectivity,
                     mode="opf", switch_rx_ratio=2, init_vm_pu="flat", init_va_degree="flat",
                     enforce_q_lims=True, recycle=dict(_is_elements=False, ppc=False, Ybus=False),
                     voltage_depend_loads=False, delta=delta, trafo3w_losses=trafo3w_losses)
    _add_opf_options(net, trafo_loading='power', ac=ac, init="flat", numba=True,
                     pp_to_pm_callback=pp_to_pm_callback, julia_file=julia_file, pm_model=pm_model, pm_solver=pm_solver,
                     correct_pm_network_data=correct_pm_network_data, pm_time_limits=pm_time_limits,
                     pm_log_level=pm_log_level, opf_flow_lim=opf_flow_lim)
    _runpm(net, pm_file_path=pm_file_path, delete_buffer_file=delete_buffer_file)


def runpm_tnep(net, pp_to_pm_callback=None, calculate_voltage_angles=True,
               trafo_model="t", delta=1e-8, trafo3w_losses="hv", check_connectivity=True,
               pm_model="DCPPowerModel", pm_solver=None, correct_pm_network_data=True,
<<<<<<< HEAD
               pm_nl_solver="ipopt", pm_mip_solver="cbc", pm_time_limits=None, pm_log_level=0, opf_flow_lim="S"):  # pragma: no cover
=======
               pm_nl_solver="ipopt", pm_mip_solver="cbc", pm_time_limits=None, pm_log_level=0, **kwargs):  # pragma: no cover
>>>>>>> d93d1af8
    """
    Runs a non-linear transmission network extension planning (tnep) optimization using PowerModels.jl.

    OPTIONAL:
        **julia_file** (str, None) - path to a custom julia optimization file

        **pp_to_pm_callback** (function, None) - callback function to add data to the PowerModels data structure

        **correct_pm_network_data** (bool, True) - checks if network data is correct. If not tries to correct it

        **pm_model** (str, "ACPPowerModel") - The PowerModels.jl model to use

        **pm_solver** (str, "juniper") - The "main" power models solver

        **pm_mip_solver** (str, "cbc") - The mixed integer solver (when "main" solver == juniper)

        **pm_nl_solver** (str, "ipopt") - The nonlinear solver (when "main" solver == juniper)

        **pm_time_limits** (Dict, None) - Time limits in seconds for power models interface. To be set as a dict like
                                          {"pm_time_limit": 300., "pm_nl_time_limit": 300., "pm_mip_time_limit": 300.}

        **pm_log_level** (int, 0) - solver log level in power models
     """
    julia_file = os.path.join(pp_dir, "opf", 'run_powermodels_tnep.jl')
    ac = True if "DC" not in pm_model else False
    if pm_solver is None:
        if pm_model == "DCPPowerModel":
            pm_solver = "gurobi"
        else:
            pm_solver = "juniper"

    if "ne_line" not in net:
        raise ValueError("ne_line DataFrame missing in net. Please define to run tnep")
    net._options = {}
    _add_ppc_options(net, calculate_voltage_angles=calculate_voltage_angles,
                     trafo_model=trafo_model, check_connectivity=check_connectivity,
                     mode="opf", switch_rx_ratio=2, init_vm_pu="flat", init_va_degree="flat",
                     enforce_q_lims=True, recycle=dict(_is_elements=False, ppc=False, Ybus=False),
                     voltage_depend_loads=False, delta=delta, trafo3w_losses=trafo3w_losses)
    _add_opf_options(net, trafo_loading='power', ac=ac, init="flat", numba=True,
                     pp_to_pm_callback=pp_to_pm_callback, julia_file=julia_file, pm_model=pm_model, pm_solver=pm_solver,
                     correct_pm_network_data=correct_pm_network_data, pm_nl_solver=pm_nl_solver,
                     pm_mip_solver=pm_mip_solver, pm_time_limits=pm_time_limits, pm_log_level=pm_log_level,
                     opf_flow_lim=opf_flow_lim)
    _runpm(net)
    read_tnep_results(net)


def runpm_ots(net, pp_to_pm_callback=None, calculate_voltage_angles=True,
              trafo_model="t", delta=1e-8, trafo3w_losses="hv", check_connectivity=True,
              pm_model="DCPPowerModel", pm_solver="juniper", pm_nl_solver="ipopt", pm_mip_solver="cbc",
              correct_pm_network_data=True, pm_time_limits=None, pm_log_level=0, **kwargs):  # pragma: no cover
    """
    Runs a non-linear optimal transmission switching (OTS) optimization using PowerModels.jl.

    OPTIONAL:
        **julia_file** (str, None) - path to a custom julia optimization file

        **pp_to_pm_callback** (function, None) - callback function to add data to the PowerModels data structure

        **correct_pm_network_data** (bool, True) - checks if network data is correct. If not tries to correct it

        **pm_model** (str, "ACPPowerModel") - The PowerModels.jl model to use

        **pm_solver** (str, "juniper") - The "main" power models solver

        **pm_mip_solver** (str, "cbc") - The mixed integer solver (when "main" solver == juniper)

        **pm_nl_solver** (str, "ipopt") - The nonlinear solver (when "main" solver == juniper)

        **pm_time_limits** (Dict, None) - Time limits in seconds for power models interface. To be set as a dict like
                                          {"pm_time_limit": 300., "pm_nl_time_limit": 300., "pm_mip_time_limit": 300.}

        **pm_log_level** (int, 0) - solver log level in power models


     """
    julia_file = os.path.join(pp_dir, "opf", 'run_powermodels_ots.jl')
    ac = True if "DC" not in pm_model else False
    if pm_solver is None:
        pm_solver = "juniper"

    net._options = {}
    _add_ppc_options(net, calculate_voltage_angles=calculate_voltage_angles,
                     trafo_model=trafo_model, check_connectivity=check_connectivity,
                     mode="opf", switch_rx_ratio=2, init_vm_pu="flat", init_va_degree="flat",
                     enforce_q_lims=True, recycle=dict(_is_elements=False, ppc=False, Ybus=False),
                     voltage_depend_loads=False, delta=delta, trafo3w_losses=trafo3w_losses)
    _add_opf_options(net, trafo_loading='power', ac=ac, init="flat", numba=True,
                     pp_to_pm_callback=pp_to_pm_callback, julia_file=julia_file, pm_model=pm_model, pm_solver=pm_solver,
                     correct_pm_network_data=correct_pm_network_data, pm_mip_solver=pm_mip_solver,
                     pm_nl_solver=pm_nl_solver, pm_time_limits=pm_time_limits, pm_log_level=pm_log_level,
                     opf_flow_lim="S")
    _runpm(net)
    read_ots_results(net)


def runpm_storage_opf(net, calculate_voltage_angles=True,
                      trafo_model="t", delta=1e-8, trafo3w_losses="hv", check_connectivity=True,
                      n_timesteps=24, time_elapsed=1.0, correct_pm_network_data=True,
                      pm_model="ACPPowerModel", pm_time_limits=None, pm_log_level=0, **kwargs):  # pragma: no cover
    """
    Runs a non-linear power system optimization with storages and time series using PowerModels.jl.


    INPUT:
        **net** - The pandapower format network

    OPTIONAL:
        **n_timesteps** (int, 24) - number of time steps to optimize

        **time_elapsed** (float, 1.0) - time elapsed between time steps (1.0 = 1 hour)

        **pm_time_limits** (Dict, None) - Time limits in seconds for power models interface. To be set as a dict like
                                          {"pm_time_limit": 300., "pm_nl_time_limit": 300., "pm_mip_time_limit": 300.}

        **pm_log_level** (int, 0) - solver log level in power models
     """
    julia_file = os.path.join(pp_dir, "opf", 'run_powermodels_mn_storage.jl')
    ac = True if "DC" not in pm_model else False
    net._options = {}
    _add_ppc_options(net, calculate_voltage_angles=calculate_voltage_angles,
                     trafo_model=trafo_model, check_connectivity=check_connectivity,
                     mode="opf", switch_rx_ratio=2, init_vm_pu="flat", init_va_degree="flat",
                     enforce_q_lims=True, recycle=dict(_is_elements=False, ppc=False, Ybus=False),
                     voltage_depend_loads=False, delta=delta, trafo3w_losses=trafo3w_losses)
    _add_opf_options(net, trafo_loading='power', ac=ac, init="flat", numba=True,
                     pp_to_pm_callback=add_storage_opf_settings, julia_file=julia_file,
                     correct_pm_network_data=correct_pm_network_data, pm_model=pm_model, pm_time_limits=pm_time_limits,
                     pm_log_level=pm_log_level)

    net._options["n_time_steps"] = n_timesteps
    net._options["time_elapsed"] = time_elapsed

    _runpm(net)
    storage_results = read_pm_storage_results(net)
    return storage_results
<|MERGE_RESOLUTION|>--- conflicted
+++ resolved
@@ -1,398 +1,395 @@
-# -*- coding: utf-8 -*-
-
-# Copyright (c) 2016-2020 by University of Kassel and Fraunhofer Institute for Energy Economics
-# and Energy System Technology (IEE), Kassel. All rights reserved.
-# Use of this source code is governed by a BSD-style license that can be found in the LICENSE file.
-
-import os
-
-from pandapower import pp_dir
-from pandapower.auxiliary import _add_ppc_options, _add_opf_options
-from pandapower.converter.powermodels.from_pm import read_ots_results, read_tnep_results
-from pandapower.opf.pm_storage import add_storage_opf_settings, read_pm_storage_results
-from pandapower.opf.run_powermodels import _runpm
-
-
-def runpm(net, julia_file=None, pp_to_pm_callback=None, calculate_voltage_angles=True,
-          trafo_model="t", delta=1e-8, trafo3w_losses="hv", check_connectivity=True,
-          correct_pm_network_data=True, pm_model="ACPPowerModel", pm_solver="ipopt",
-          pm_mip_solver="cbc", pm_nl_solver="ipopt", pm_time_limits=None, pm_log_level=0,
-          delete_buffer_file=True, pm_file_path = None, opf_flow_lim="S", **kwargs):  # pragma: no cover
-    """
-    Runs a power system optimization using PowerModels.jl. with a custom julia file.
-    
-    Flexibilities, constraints and cost parameters are defined in the pandapower element tables.
-
-    Flexibilities can be defined in net.sgen / net.gen /net.load
-    net.sgen.controllable if a static generator is controllable. If False,
-    the active and reactive power are assigned as in a normal power flow. If True, the following
-    flexibilities apply:
-        - net.sgen.min_p_mw / net.sgen.max_p_mw
-        - net.sgen.min_q_mvar / net.sgen.max_q_mvar
-        - net.load.min_p_mw / net.load.max_p_mw
-        - net.load.min_q_mvar / net.load.max_q_mvar
-        - net.gen.min_p_mw / net.gen.max_p_mw
-        - net.gen.min_q_mvar / net.gen.max_q_mvar
-        - net.ext_grid.min_p_mw / net.ext_grid.max_p_mw
-        - net.ext_grid.min_q_mvar / net.ext_grid.max_q_mvar
-        - net.dcline.min_q_to_mvar / net.dcline.max_q_to_mvar / net.dcline.min_q_from_mvar / net.dcline.max_q_from_mvar
-
-    Controllable loads behave just like controllable static generators. It must be stated if they are controllable.
-    Otherwise, they are not respected as flexibilities.
-    Dc lines are controllable per default
-
-    Network constraints can be defined for buses, lines and transformers the elements in the following columns:
-        - net.bus.min_vm_pu / net.bus.max_vm_pu
-        - net.line.max_loading_percent
-        - net.trafo.max_loading_percent
-        - net.trafo3w.max_loading_percent
-
-    How these costs are combined into a cost function depends on the cost_function parameter.
-
-    INPUT:
-        **net** - The pandapower format network
-
-    OPTIONAL:
-        **julia_file** (str, None) - path to a custom julia optimization file
-
-        **pp_to_pm_callback** (function, None) - callback function to add data to the PowerModels data structure
-
-        **correct_pm_network_data** (bool, True) - checks if network data is correct. If not tries to correct it
-
-        **pm_model** (str, "ACPPowerModel") - The PowerModels.jl model to use
-
-        **pm_solver** (str, "ipopt") - The "main" power models solver
-
-        **pm_mip_solver** (str, "cbc") - The mixed integer solver (when "main" solver == juniper)
-
-        **pm_nl_solver** (str, "ipopt") - The nonlinear solver (when "main" solver == juniper)
-
-        **pm_time_limits** (Dict, None) - Time limits in seconds for power models interface. To be set as a dict like
-                                          {"pm_time_limit": 300., "pm_nl_time_limit": 300., "pm_mip_time_limit": 300.}
-                                          
-        **pm_log_level** (int, 0) - solver log level in power models
-
-        **delete_buffer_file** (Bool, True) - If True, the .json file used by powermodels will be deleted after
-                                              optimization.
-
-        **pm_file_path** (str, None) - Specifiy the filename, under which the .json file for powermodels is stored. If
-                                       you want to keep the file after optimization, you should also set
-                                       delete_buffer_file to False!
-
-        **opf_flow_lim** (str, "I") - Quantity to limit for branch flow constraints, in line with matpower's
-                                     "opf.flowlim" parameter
-                                    "S" - apparent power flow (limit in MVA),
-                                    "I" - current magnitude (limit in MVA at 1 p.u. voltage)
-
-     """
-    net._options = {}
-    ac = True if "DC" not in pm_model else False
-    julia_file = os.path.join(pp_dir, "opf", 'run_powermodels.jl') if julia_file is None else julia_file
-    _add_ppc_options(net, calculate_voltage_angles=calculate_voltage_angles,
-                     trafo_model=trafo_model, check_connectivity=check_connectivity,
-                     mode="opf", switch_rx_ratio=2, init_vm_pu="flat", init_va_degree="flat",
-                     enforce_q_lims=True, recycle=dict(_is_elements=False, ppc=False, Ybus=False),
-                     voltage_depend_loads=False, delta=delta, trafo3w_losses=trafo3w_losses)
-    _add_opf_options(net, trafo_loading='power', ac=ac, init="flat", numba=True,
-                     pp_to_pm_callback=pp_to_pm_callback, julia_file=julia_file, pm_solver=pm_solver, pm_model=pm_model,
-                     correct_pm_network_data=correct_pm_network_data, pm_mip_solver=pm_mip_solver,
-                     pm_nl_solver=pm_nl_solver, pm_time_limits=pm_time_limits, pm_log_level=pm_log_level,
-                     opf_flow_lim=opf_flow_lim)
-    _runpm(net, delete_buffer_file=delete_buffer_file, pm_file_path = pm_file_path)
-
-
-def runpm_dc_opf(net, pp_to_pm_callback=None, calculate_voltage_angles=True,
-                 trafo_model="t", delta=1e-8, trafo3w_losses="hv", check_connectivity=True,
-                 correct_pm_network_data=True, pm_model="DCPPowerModel", pm_solver="ipopt",
-                 pm_time_limits=None, pm_log_level=0, **kwargs):  # pragma: no cover
-    """
-    Runs a linearized power system optimization using PowerModels.jl.
-
-    Flexibilities, constraints and cost parameters are defined in the pandapower element tables.
-
-    Flexibilities can be defined in net.sgen / net.gen /net.load
-    net.sgen.controllable if a static generator is controllable. If False,
-    the active and reactive power are assigned as in a normal power flow. If True, the following
-    flexibilities apply:
-        - net.sgen.min_p_mw / net.sgen.max_p_mw
-        - net.sgen.min_q_mvar / net.sgen.max_q_mvar
-        - net.load.min_p_mw / net.load.max_p_mw
-        - net.load.min_q_mvar / net.load.max_q_mvar
-        - net.gen.min_p_mw / net.gen.max_p_mw
-        - net.gen.min_q_mvar / net.gen.max_q_mvar
-        - net.ext_grid.min_p_mw / net.ext_grid.max_p_mw
-        - net.ext_grid.min_q_mvar / net.ext_grid.max_q_mvar
-        - net.dcline.min_q_to_mvar / net.dcline.max_q_to_mvar / net.dcline.min_q_from_mvar / net.dcline.max_q_from_mvar
-
-    Controllable loads behave just like controllable static generators. It must be stated if they are controllable.
-    Otherwise, they are not respected as flexibilities.
-    Dc lines are controllable per default
-
-    Network constraints can be defined for buses, lines and transformers the elements in the following columns:
-        - net.bus.min_vm_pu / net.bus.max_vm_pu
-        - net.line.max_loading_percent
-        - net.trafo.max_loading_percent
-        - net.trafo3w.max_loading_percent
-
-    How these costs are combined into a cost function depends on the cost_function parameter.
-
-    INPUT:
-        **net** - The pandapower format network
-
-    OPTIONAL:
-        **pp_to_pm_callback** (function, None) - callback function to add data to the PowerModels data structure
-
-        **pm_model** (str, "DCPPowerModel") - model to use. Default is DC model
-
-        **pm_solver** (str, "ipopt") - The "main" power models solver
-
-        **correct_pm_network_data** (bool, True) - checks if network data is correct. If not tries to correct it
-
-        **pm_time_limits** (Dict, None) - Time limits in seconds for power models interface. To be set as a dict like
-                                          {"pm_time_limit": 300.}
-        
-        **pm_log_level** (int, 0) - solver log level in power models
-     """
-    julia_file = os.path.join(pp_dir, "opf", 'run_powermodels.jl')
-    ac = True if "DC" not in pm_model else False
-
-    net._options = {}
-    _add_ppc_options(net, calculate_voltage_angles=calculate_voltage_angles,
-                     trafo_model=trafo_model, check_connectivity=check_connectivity,
-                     mode="opf", switch_rx_ratio=2, init_vm_pu="flat", init_va_degree="flat",
-                     enforce_q_lims=True, recycle=dict(_is_elements=False, ppc=False, Ybus=False),
-                     voltage_depend_loads=False, delta=delta, trafo3w_losses=trafo3w_losses)
-    _add_opf_options(net, trafo_loading='power', ac=ac, init="flat", numba=True,
-                     pp_to_pm_callback=pp_to_pm_callback, julia_file=julia_file,
-                     correct_pm_network_data=correct_pm_network_data, pm_model=pm_model, pm_solver=pm_solver,
-                     pm_time_limits=pm_time_limits, pm_log_level=pm_log_level, opf_flow_lim="S")
-    _runpm(net)
-
-
-def runpm_ac_opf(net, pp_to_pm_callback=None, calculate_voltage_angles=True,
-                 trafo_model="t", delta=1e-8, trafo3w_losses="hv", check_connectivity=True,
-                 pm_model="ACPPowerModel", pm_solver="ipopt", correct_pm_network_data=True,
-                 pm_time_limits=None, pm_log_level=0, pm_file_path = None, delete_buffer_file=True,
-                 opf_flow_lim="S", **kwargs):  # pragma: no cover
-    """
-    Runs a non-linear power system optimization using PowerModels.jl.
-
-    Flexibilities, constraints and cost parameters are defined in the pandapower element tables.
-
-    Flexibilities can be defined in net.sgen / net.gen /net.load
-    net.sgen.controllable if a static generator is controllable. If False,
-    the active and reactive power are assigned as in a normal power flow. If True, the following
-    flexibilities apply:
-        - net.sgen.min_p_mw / net.sgen.max_p_mw
-        - net.sgen.min_q_mvar / net.sgen.max_q_mvar
-        - net.load.min_p_mw / net.load.max_p_mw
-        - net.load.min_q_mvar / net.load.max_q_mvar
-        - net.gen.min_p_mw / net.gen.max_p_mw
-        - net.gen.min_q_mvar / net.gen.max_q_mvar
-        - net.ext_grid.min_p_mw / net.ext_grid.max_p_mw
-        - net.ext_grid.min_q_mvar / net.ext_grid.max_q_mvar
-        - net.dcline.min_q_to_mvar / net.dcline.max_q_to_mvar / net.dcline.min_q_from_mvar / net.dcline.max_q_from_mvar
-
-    Controllable loads behave just like controllable static generators. It must be stated if they are controllable.
-    Otherwise, they are not respected as flexibilities.
-    Dc lines are controllable per default
-
-    Network constraints can be defined for buses, lines and transformers the elements in the following columns:
-        - net.bus.min_vm_pu / net.bus.max_vm_pu
-        - net.line.max_loading_percent
-        - net.trafo.max_loading_percent
-        - net.trafo3w.max_loading_percent
-
-    How these costs are combined into a cost function depends on the cost_function parameter.
-
-    INPUT:
-        **net** - The pandapower format network
-
-    OPTIONAL:
-
-        **pp_to_pm_callback** (function, None) - callback function to add data to the PowerModels data structure
-
-        **pm_model** (str, "ACPPowerModel") - model to use. Default is AC model
-
-        **pm_solver** (str, "ipopt") - default solver to use. If ipopt is not available use Ipopt
-
-        **correct_pm_network_data** (bool, True) - checks if network data is correct. If not tries to correct it
-
-        **pm_time_limits** (Dict, None) - Time limits in seconds for power models interface. To be set as a dict like
-                                          {"pm_time_limit": 300.}
-
-        **pm_log_level** (int, 0) - solver log level in power models
-
-        **opf_flow_lim** (str, "I") - Quantity to limit for branch flow constraints, in line with matpower's
-                                             "opf.flowlim" parameter
-                                            "S" - apparent power flow (limit in MVA),
-                                            "I" - current magnitude (limit in MVA at 1 p.u. voltage)
-
-        **delete_buffer_file** (Bool, True) - If True, the .json file used by powermodels will be deleted after
-                                              optimization.
-
-        **pm_file_path** (str, None) - Specifiy the filename, under which the .json file for powermodels is stored. If
-                                       you want to keep the file after optimization, you should also set
-                                       delete_buffer_file to False!
-         """
-    julia_file = os.path.join(pp_dir, "opf", 'run_powermodels.jl')
-    ac = True if "DC" not in pm_model else False
-
-    net._options = {}
-    _add_ppc_options(net, calculate_voltage_angles=calculate_voltage_angles,
-                     trafo_model=trafo_model, check_connectivity=check_connectivity,
-                     mode="opf", switch_rx_ratio=2, init_vm_pu="flat", init_va_degree="flat",
-                     enforce_q_lims=True, recycle=dict(_is_elements=False, ppc=False, Ybus=False),
-                     voltage_depend_loads=False, delta=delta, trafo3w_losses=trafo3w_losses)
-    _add_opf_options(net, trafo_loading='power', ac=ac, init="flat", numba=True,
-                     pp_to_pm_callback=pp_to_pm_callback, julia_file=julia_file, pm_model=pm_model, pm_solver=pm_solver,
-                     correct_pm_network_data=correct_pm_network_data, pm_time_limits=pm_time_limits,
-                     pm_log_level=pm_log_level, opf_flow_lim=opf_flow_lim)
-    _runpm(net, pm_file_path=pm_file_path, delete_buffer_file=delete_buffer_file)
-
-
-def runpm_tnep(net, pp_to_pm_callback=None, calculate_voltage_angles=True,
-               trafo_model="t", delta=1e-8, trafo3w_losses="hv", check_connectivity=True,
-               pm_model="DCPPowerModel", pm_solver=None, correct_pm_network_data=True,
-<<<<<<< HEAD
-               pm_nl_solver="ipopt", pm_mip_solver="cbc", pm_time_limits=None, pm_log_level=0, opf_flow_lim="S"):  # pragma: no cover
-=======
-               pm_nl_solver="ipopt", pm_mip_solver="cbc", pm_time_limits=None, pm_log_level=0, **kwargs):  # pragma: no cover
->>>>>>> d93d1af8
-    """
-    Runs a non-linear transmission network extension planning (tnep) optimization using PowerModels.jl.
-
-    OPTIONAL:
-        **julia_file** (str, None) - path to a custom julia optimization file
-
-        **pp_to_pm_callback** (function, None) - callback function to add data to the PowerModels data structure
-
-        **correct_pm_network_data** (bool, True) - checks if network data is correct. If not tries to correct it
-
-        **pm_model** (str, "ACPPowerModel") - The PowerModels.jl model to use
-
-        **pm_solver** (str, "juniper") - The "main" power models solver
-
-        **pm_mip_solver** (str, "cbc") - The mixed integer solver (when "main" solver == juniper)
-
-        **pm_nl_solver** (str, "ipopt") - The nonlinear solver (when "main" solver == juniper)
-
-        **pm_time_limits** (Dict, None) - Time limits in seconds for power models interface. To be set as a dict like
-                                          {"pm_time_limit": 300., "pm_nl_time_limit": 300., "pm_mip_time_limit": 300.}
-
-        **pm_log_level** (int, 0) - solver log level in power models
-     """
-    julia_file = os.path.join(pp_dir, "opf", 'run_powermodels_tnep.jl')
-    ac = True if "DC" not in pm_model else False
-    if pm_solver is None:
-        if pm_model == "DCPPowerModel":
-            pm_solver = "gurobi"
-        else:
-            pm_solver = "juniper"
-
-    if "ne_line" not in net:
-        raise ValueError("ne_line DataFrame missing in net. Please define to run tnep")
-    net._options = {}
-    _add_ppc_options(net, calculate_voltage_angles=calculate_voltage_angles,
-                     trafo_model=trafo_model, check_connectivity=check_connectivity,
-                     mode="opf", switch_rx_ratio=2, init_vm_pu="flat", init_va_degree="flat",
-                     enforce_q_lims=True, recycle=dict(_is_elements=False, ppc=False, Ybus=False),
-                     voltage_depend_loads=False, delta=delta, trafo3w_losses=trafo3w_losses)
-    _add_opf_options(net, trafo_loading='power', ac=ac, init="flat", numba=True,
-                     pp_to_pm_callback=pp_to_pm_callback, julia_file=julia_file, pm_model=pm_model, pm_solver=pm_solver,
-                     correct_pm_network_data=correct_pm_network_data, pm_nl_solver=pm_nl_solver,
-                     pm_mip_solver=pm_mip_solver, pm_time_limits=pm_time_limits, pm_log_level=pm_log_level,
-                     opf_flow_lim=opf_flow_lim)
-    _runpm(net)
-    read_tnep_results(net)
-
-
-def runpm_ots(net, pp_to_pm_callback=None, calculate_voltage_angles=True,
-              trafo_model="t", delta=1e-8, trafo3w_losses="hv", check_connectivity=True,
-              pm_model="DCPPowerModel", pm_solver="juniper", pm_nl_solver="ipopt", pm_mip_solver="cbc",
-              correct_pm_network_data=True, pm_time_limits=None, pm_log_level=0, **kwargs):  # pragma: no cover
-    """
-    Runs a non-linear optimal transmission switching (OTS) optimization using PowerModels.jl.
-
-    OPTIONAL:
-        **julia_file** (str, None) - path to a custom julia optimization file
-
-        **pp_to_pm_callback** (function, None) - callback function to add data to the PowerModels data structure
-
-        **correct_pm_network_data** (bool, True) - checks if network data is correct. If not tries to correct it
-
-        **pm_model** (str, "ACPPowerModel") - The PowerModels.jl model to use
-
-        **pm_solver** (str, "juniper") - The "main" power models solver
-
-        **pm_mip_solver** (str, "cbc") - The mixed integer solver (when "main" solver == juniper)
-
-        **pm_nl_solver** (str, "ipopt") - The nonlinear solver (when "main" solver == juniper)
-
-        **pm_time_limits** (Dict, None) - Time limits in seconds for power models interface. To be set as a dict like
-                                          {"pm_time_limit": 300., "pm_nl_time_limit": 300., "pm_mip_time_limit": 300.}
-
-        **pm_log_level** (int, 0) - solver log level in power models
-
-
-     """
-    julia_file = os.path.join(pp_dir, "opf", 'run_powermodels_ots.jl')
-    ac = True if "DC" not in pm_model else False
-    if pm_solver is None:
-        pm_solver = "juniper"
-
-    net._options = {}
-    _add_ppc_options(net, calculate_voltage_angles=calculate_voltage_angles,
-                     trafo_model=trafo_model, check_connectivity=check_connectivity,
-                     mode="opf", switch_rx_ratio=2, init_vm_pu="flat", init_va_degree="flat",
-                     enforce_q_lims=True, recycle=dict(_is_elements=False, ppc=False, Ybus=False),
-                     voltage_depend_loads=False, delta=delta, trafo3w_losses=trafo3w_losses)
-    _add_opf_options(net, trafo_loading='power', ac=ac, init="flat", numba=True,
-                     pp_to_pm_callback=pp_to_pm_callback, julia_file=julia_file, pm_model=pm_model, pm_solver=pm_solver,
-                     correct_pm_network_data=correct_pm_network_data, pm_mip_solver=pm_mip_solver,
-                     pm_nl_solver=pm_nl_solver, pm_time_limits=pm_time_limits, pm_log_level=pm_log_level,
-                     opf_flow_lim="S")
-    _runpm(net)
-    read_ots_results(net)
-
-
-def runpm_storage_opf(net, calculate_voltage_angles=True,
-                      trafo_model="t", delta=1e-8, trafo3w_losses="hv", check_connectivity=True,
-                      n_timesteps=24, time_elapsed=1.0, correct_pm_network_data=True,
-                      pm_model="ACPPowerModel", pm_time_limits=None, pm_log_level=0, **kwargs):  # pragma: no cover
-    """
-    Runs a non-linear power system optimization with storages and time series using PowerModels.jl.
-
-
-    INPUT:
-        **net** - The pandapower format network
-
-    OPTIONAL:
-        **n_timesteps** (int, 24) - number of time steps to optimize
-
-        **time_elapsed** (float, 1.0) - time elapsed between time steps (1.0 = 1 hour)
-
-        **pm_time_limits** (Dict, None) - Time limits in seconds for power models interface. To be set as a dict like
-                                          {"pm_time_limit": 300., "pm_nl_time_limit": 300., "pm_mip_time_limit": 300.}
-
-        **pm_log_level** (int, 0) - solver log level in power models
-     """
-    julia_file = os.path.join(pp_dir, "opf", 'run_powermodels_mn_storage.jl')
-    ac = True if "DC" not in pm_model else False
-    net._options = {}
-    _add_ppc_options(net, calculate_voltage_angles=calculate_voltage_angles,
-                     trafo_model=trafo_model, check_connectivity=check_connectivity,
-                     mode="opf", switch_rx_ratio=2, init_vm_pu="flat", init_va_degree="flat",
-                     enforce_q_lims=True, recycle=dict(_is_elements=False, ppc=False, Ybus=False),
-                     voltage_depend_loads=False, delta=delta, trafo3w_losses=trafo3w_losses)
-    _add_opf_options(net, trafo_loading='power', ac=ac, init="flat", numba=True,
-                     pp_to_pm_callback=add_storage_opf_settings, julia_file=julia_file,
-                     correct_pm_network_data=correct_pm_network_data, pm_model=pm_model, pm_time_limits=pm_time_limits,
-                     pm_log_level=pm_log_level)
-
-    net._options["n_time_steps"] = n_timesteps
-    net._options["time_elapsed"] = time_elapsed
-
-    _runpm(net)
-    storage_results = read_pm_storage_results(net)
-    return storage_results
+# -*- coding: utf-8 -*-
+
+# Copyright (c) 2016-2020 by University of Kassel and Fraunhofer Institute for Energy Economics
+# and Energy System Technology (IEE), Kassel. All rights reserved.
+# Use of this source code is governed by a BSD-style license that can be found in the LICENSE file.
+
+import os
+
+from pandapower import pp_dir
+from pandapower.auxiliary import _add_ppc_options, _add_opf_options
+from pandapower.converter.powermodels.from_pm import read_ots_results, read_tnep_results
+from pandapower.opf.pm_storage import add_storage_opf_settings, read_pm_storage_results
+from pandapower.opf.run_powermodels import _runpm
+
+
+def runpm(net, julia_file=None, pp_to_pm_callback=None, calculate_voltage_angles=True,
+          trafo_model="t", delta=1e-8, trafo3w_losses="hv", check_connectivity=True,
+          correct_pm_network_data=True, pm_model="ACPPowerModel", pm_solver="ipopt",
+          pm_mip_solver="cbc", pm_nl_solver="ipopt", pm_time_limits=None, pm_log_level=0,
+          delete_buffer_file=True, pm_file_path = None, opf_flow_lim="S", **kwargs):  # pragma: no cover
+    """
+    Runs a power system optimization using PowerModels.jl. with a custom julia file.
+    
+    Flexibilities, constraints and cost parameters are defined in the pandapower element tables.
+
+    Flexibilities can be defined in net.sgen / net.gen /net.load
+    net.sgen.controllable if a static generator is controllable. If False,
+    the active and reactive power are assigned as in a normal power flow. If True, the following
+    flexibilities apply:
+        - net.sgen.min_p_mw / net.sgen.max_p_mw
+        - net.sgen.min_q_mvar / net.sgen.max_q_mvar
+        - net.load.min_p_mw / net.load.max_p_mw
+        - net.load.min_q_mvar / net.load.max_q_mvar
+        - net.gen.min_p_mw / net.gen.max_p_mw
+        - net.gen.min_q_mvar / net.gen.max_q_mvar
+        - net.ext_grid.min_p_mw / net.ext_grid.max_p_mw
+        - net.ext_grid.min_q_mvar / net.ext_grid.max_q_mvar
+        - net.dcline.min_q_to_mvar / net.dcline.max_q_to_mvar / net.dcline.min_q_from_mvar / net.dcline.max_q_from_mvar
+
+    Controllable loads behave just like controllable static generators. It must be stated if they are controllable.
+    Otherwise, they are not respected as flexibilities.
+    Dc lines are controllable per default
+
+    Network constraints can be defined for buses, lines and transformers the elements in the following columns:
+        - net.bus.min_vm_pu / net.bus.max_vm_pu
+        - net.line.max_loading_percent
+        - net.trafo.max_loading_percent
+        - net.trafo3w.max_loading_percent
+
+    How these costs are combined into a cost function depends on the cost_function parameter.
+
+    INPUT:
+        **net** - The pandapower format network
+
+    OPTIONAL:
+        **julia_file** (str, None) - path to a custom julia optimization file
+
+        **pp_to_pm_callback** (function, None) - callback function to add data to the PowerModels data structure
+
+        **correct_pm_network_data** (bool, True) - checks if network data is correct. If not tries to correct it
+
+        **pm_model** (str, "ACPPowerModel") - The PowerModels.jl model to use
+
+        **pm_solver** (str, "ipopt") - The "main" power models solver
+
+        **pm_mip_solver** (str, "cbc") - The mixed integer solver (when "main" solver == juniper)
+
+        **pm_nl_solver** (str, "ipopt") - The nonlinear solver (when "main" solver == juniper)
+
+        **pm_time_limits** (Dict, None) - Time limits in seconds for power models interface. To be set as a dict like
+                                          {"pm_time_limit": 300., "pm_nl_time_limit": 300., "pm_mip_time_limit": 300.}
+                                          
+        **pm_log_level** (int, 0) - solver log level in power models
+
+        **delete_buffer_file** (Bool, True) - If True, the .json file used by powermodels will be deleted after
+                                              optimization.
+
+        **pm_file_path** (str, None) - Specifiy the filename, under which the .json file for powermodels is stored. If
+                                       you want to keep the file after optimization, you should also set
+                                       delete_buffer_file to False!
+
+        **opf_flow_lim** (str, "I") - Quantity to limit for branch flow constraints, in line with matpower's
+                                     "opf.flowlim" parameter
+                                    "S" - apparent power flow (limit in MVA),
+                                    "I" - current magnitude (limit in MVA at 1 p.u. voltage)
+
+     """
+    net._options = {}
+    ac = True if "DC" not in pm_model else False
+    julia_file = os.path.join(pp_dir, "opf", 'run_powermodels.jl') if julia_file is None else julia_file
+    _add_ppc_options(net, calculate_voltage_angles=calculate_voltage_angles,
+                     trafo_model=trafo_model, check_connectivity=check_connectivity,
+                     mode="opf", switch_rx_ratio=2, init_vm_pu="flat", init_va_degree="flat",
+                     enforce_q_lims=True, recycle=dict(_is_elements=False, ppc=False, Ybus=False),
+                     voltage_depend_loads=False, delta=delta, trafo3w_losses=trafo3w_losses)
+    _add_opf_options(net, trafo_loading='power', ac=ac, init="flat", numba=True,
+                     pp_to_pm_callback=pp_to_pm_callback, julia_file=julia_file, pm_solver=pm_solver, pm_model=pm_model,
+                     correct_pm_network_data=correct_pm_network_data, pm_mip_solver=pm_mip_solver,
+                     pm_nl_solver=pm_nl_solver, pm_time_limits=pm_time_limits, pm_log_level=pm_log_level,
+                     opf_flow_lim=opf_flow_lim)
+    _runpm(net, delete_buffer_file=delete_buffer_file, pm_file_path = pm_file_path)
+
+
+def runpm_dc_opf(net, pp_to_pm_callback=None, calculate_voltage_angles=True,
+                 trafo_model="t", delta=1e-8, trafo3w_losses="hv", check_connectivity=True,
+                 correct_pm_network_data=True, pm_model="DCPPowerModel", pm_solver="ipopt",
+                 pm_time_limits=None, pm_log_level=0, **kwargs):  # pragma: no cover
+    """
+    Runs a linearized power system optimization using PowerModels.jl.
+
+    Flexibilities, constraints and cost parameters are defined in the pandapower element tables.
+
+    Flexibilities can be defined in net.sgen / net.gen /net.load
+    net.sgen.controllable if a static generator is controllable. If False,
+    the active and reactive power are assigned as in a normal power flow. If True, the following
+    flexibilities apply:
+        - net.sgen.min_p_mw / net.sgen.max_p_mw
+        - net.sgen.min_q_mvar / net.sgen.max_q_mvar
+        - net.load.min_p_mw / net.load.max_p_mw
+        - net.load.min_q_mvar / net.load.max_q_mvar
+        - net.gen.min_p_mw / net.gen.max_p_mw
+        - net.gen.min_q_mvar / net.gen.max_q_mvar
+        - net.ext_grid.min_p_mw / net.ext_grid.max_p_mw
+        - net.ext_grid.min_q_mvar / net.ext_grid.max_q_mvar
+        - net.dcline.min_q_to_mvar / net.dcline.max_q_to_mvar / net.dcline.min_q_from_mvar / net.dcline.max_q_from_mvar
+
+    Controllable loads behave just like controllable static generators. It must be stated if they are controllable.
+    Otherwise, they are not respected as flexibilities.
+    Dc lines are controllable per default
+
+    Network constraints can be defined for buses, lines and transformers the elements in the following columns:
+        - net.bus.min_vm_pu / net.bus.max_vm_pu
+        - net.line.max_loading_percent
+        - net.trafo.max_loading_percent
+        - net.trafo3w.max_loading_percent
+
+    How these costs are combined into a cost function depends on the cost_function parameter.
+
+    INPUT:
+        **net** - The pandapower format network
+
+    OPTIONAL:
+        **pp_to_pm_callback** (function, None) - callback function to add data to the PowerModels data structure
+
+        **pm_model** (str, "DCPPowerModel") - model to use. Default is DC model
+
+        **pm_solver** (str, "ipopt") - The "main" power models solver
+
+        **correct_pm_network_data** (bool, True) - checks if network data is correct. If not tries to correct it
+
+        **pm_time_limits** (Dict, None) - Time limits in seconds for power models interface. To be set as a dict like
+                                          {"pm_time_limit": 300.}
+        
+        **pm_log_level** (int, 0) - solver log level in power models
+     """
+    julia_file = os.path.join(pp_dir, "opf", 'run_powermodels.jl')
+    ac = True if "DC" not in pm_model else False
+
+    net._options = {}
+    _add_ppc_options(net, calculate_voltage_angles=calculate_voltage_angles,
+                     trafo_model=trafo_model, check_connectivity=check_connectivity,
+                     mode="opf", switch_rx_ratio=2, init_vm_pu="flat", init_va_degree="flat",
+                     enforce_q_lims=True, recycle=dict(_is_elements=False, ppc=False, Ybus=False),
+                     voltage_depend_loads=False, delta=delta, trafo3w_losses=trafo3w_losses)
+    _add_opf_options(net, trafo_loading='power', ac=ac, init="flat", numba=True,
+                     pp_to_pm_callback=pp_to_pm_callback, julia_file=julia_file,
+                     correct_pm_network_data=correct_pm_network_data, pm_model=pm_model, pm_solver=pm_solver,
+                     pm_time_limits=pm_time_limits, pm_log_level=pm_log_level, opf_flow_lim="S")
+    _runpm(net)
+
+
+def runpm_ac_opf(net, pp_to_pm_callback=None, calculate_voltage_angles=True,
+                 trafo_model="t", delta=1e-8, trafo3w_losses="hv", check_connectivity=True,
+                 pm_model="ACPPowerModel", pm_solver="ipopt", correct_pm_network_data=True,
+                 pm_time_limits=None, pm_log_level=0, pm_file_path = None, delete_buffer_file=True,
+                 opf_flow_lim="S", **kwargs):  # pragma: no cover
+    """
+    Runs a non-linear power system optimization using PowerModels.jl.
+
+    Flexibilities, constraints and cost parameters are defined in the pandapower element tables.
+
+    Flexibilities can be defined in net.sgen / net.gen /net.load
+    net.sgen.controllable if a static generator is controllable. If False,
+    the active and reactive power are assigned as in a normal power flow. If True, the following
+    flexibilities apply:
+        - net.sgen.min_p_mw / net.sgen.max_p_mw
+        - net.sgen.min_q_mvar / net.sgen.max_q_mvar
+        - net.load.min_p_mw / net.load.max_p_mw
+        - net.load.min_q_mvar / net.load.max_q_mvar
+        - net.gen.min_p_mw / net.gen.max_p_mw
+        - net.gen.min_q_mvar / net.gen.max_q_mvar
+        - net.ext_grid.min_p_mw / net.ext_grid.max_p_mw
+        - net.ext_grid.min_q_mvar / net.ext_grid.max_q_mvar
+        - net.dcline.min_q_to_mvar / net.dcline.max_q_to_mvar / net.dcline.min_q_from_mvar / net.dcline.max_q_from_mvar
+
+    Controllable loads behave just like controllable static generators. It must be stated if they are controllable.
+    Otherwise, they are not respected as flexibilities.
+    Dc lines are controllable per default
+
+    Network constraints can be defined for buses, lines and transformers the elements in the following columns:
+        - net.bus.min_vm_pu / net.bus.max_vm_pu
+        - net.line.max_loading_percent
+        - net.trafo.max_loading_percent
+        - net.trafo3w.max_loading_percent
+
+    How these costs are combined into a cost function depends on the cost_function parameter.
+
+    INPUT:
+        **net** - The pandapower format network
+
+    OPTIONAL:
+
+        **pp_to_pm_callback** (function, None) - callback function to add data to the PowerModels data structure
+
+        **pm_model** (str, "ACPPowerModel") - model to use. Default is AC model
+
+        **pm_solver** (str, "ipopt") - default solver to use. If ipopt is not available use Ipopt
+
+        **correct_pm_network_data** (bool, True) - checks if network data is correct. If not tries to correct it
+
+        **pm_time_limits** (Dict, None) - Time limits in seconds for power models interface. To be set as a dict like
+                                          {"pm_time_limit": 300.}
+
+        **pm_log_level** (int, 0) - solver log level in power models
+
+        **opf_flow_lim** (str, "I") - Quantity to limit for branch flow constraints, in line with matpower's
+                                             "opf.flowlim" parameter
+                                            "S" - apparent power flow (limit in MVA),
+                                            "I" - current magnitude (limit in MVA at 1 p.u. voltage)
+
+        **delete_buffer_file** (Bool, True) - If True, the .json file used by powermodels will be deleted after
+                                              optimization.
+
+        **pm_file_path** (str, None) - Specifiy the filename, under which the .json file for powermodels is stored. If
+                                       you want to keep the file after optimization, you should also set
+                                       delete_buffer_file to False!
+         """
+    julia_file = os.path.join(pp_dir, "opf", 'run_powermodels.jl')
+    ac = True if "DC" not in pm_model else False
+
+    net._options = {}
+    _add_ppc_options(net, calculate_voltage_angles=calculate_voltage_angles,
+                     trafo_model=trafo_model, check_connectivity=check_connectivity,
+                     mode="opf", switch_rx_ratio=2, init_vm_pu="flat", init_va_degree="flat",
+                     enforce_q_lims=True, recycle=dict(_is_elements=False, ppc=False, Ybus=False),
+                     voltage_depend_loads=False, delta=delta, trafo3w_losses=trafo3w_losses)
+    _add_opf_options(net, trafo_loading='power', ac=ac, init="flat", numba=True,
+                     pp_to_pm_callback=pp_to_pm_callback, julia_file=julia_file, pm_model=pm_model, pm_solver=pm_solver,
+                     correct_pm_network_data=correct_pm_network_data, pm_time_limits=pm_time_limits,
+                     pm_log_level=pm_log_level, opf_flow_lim=opf_flow_lim)
+    _runpm(net, pm_file_path=pm_file_path, delete_buffer_file=delete_buffer_file)
+
+
+def runpm_tnep(net, pp_to_pm_callback=None, calculate_voltage_angles=True,
+               trafo_model="t", delta=1e-8, trafo3w_losses="hv", check_connectivity=True,
+               pm_model="DCPPowerModel", pm_solver=None, correct_pm_network_data=True,
+               pm_nl_solver="ipopt", pm_mip_solver="cbc", pm_time_limits=None, pm_log_level=0,
+               opf_flow_lim="S", **kwargs):  # pragma: no cover
+    """
+    Runs a non-linear transmission network extension planning (tnep) optimization using PowerModels.jl.
+
+    OPTIONAL:
+        **julia_file** (str, None) - path to a custom julia optimization file
+
+        **pp_to_pm_callback** (function, None) - callback function to add data to the PowerModels data structure
+
+        **correct_pm_network_data** (bool, True) - checks if network data is correct. If not tries to correct it
+
+        **pm_model** (str, "ACPPowerModel") - The PowerModels.jl model to use
+
+        **pm_solver** (str, "juniper") - The "main" power models solver
+
+        **pm_mip_solver** (str, "cbc") - The mixed integer solver (when "main" solver == juniper)
+
+        **pm_nl_solver** (str, "ipopt") - The nonlinear solver (when "main" solver == juniper)
+
+        **pm_time_limits** (Dict, None) - Time limits in seconds for power models interface. To be set as a dict like
+                                          {"pm_time_limit": 300., "pm_nl_time_limit": 300., "pm_mip_time_limit": 300.}
+
+        **pm_log_level** (int, 0) - solver log level in power models
+     """
+    julia_file = os.path.join(pp_dir, "opf", 'run_powermodels_tnep.jl')
+    ac = True if "DC" not in pm_model else False
+    if pm_solver is None:
+        if pm_model == "DCPPowerModel":
+            pm_solver = "gurobi"
+        else:
+            pm_solver = "juniper"
+
+    if "ne_line" not in net:
+        raise ValueError("ne_line DataFrame missing in net. Please define to run tnep")
+    net._options = {}
+    _add_ppc_options(net, calculate_voltage_angles=calculate_voltage_angles,
+                     trafo_model=trafo_model, check_connectivity=check_connectivity,
+                     mode="opf", switch_rx_ratio=2, init_vm_pu="flat", init_va_degree="flat",
+                     enforce_q_lims=True, recycle=dict(_is_elements=False, ppc=False, Ybus=False),
+                     voltage_depend_loads=False, delta=delta, trafo3w_losses=trafo3w_losses)
+    _add_opf_options(net, trafo_loading='power', ac=ac, init="flat", numba=True,
+                     pp_to_pm_callback=pp_to_pm_callback, julia_file=julia_file, pm_model=pm_model, pm_solver=pm_solver,
+                     correct_pm_network_data=correct_pm_network_data, pm_nl_solver=pm_nl_solver,
+                     pm_mip_solver=pm_mip_solver, pm_time_limits=pm_time_limits, pm_log_level=pm_log_level,
+                     opf_flow_lim=opf_flow_lim)
+    _runpm(net)
+    read_tnep_results(net)
+
+
+def runpm_ots(net, pp_to_pm_callback=None, calculate_voltage_angles=True,
+              trafo_model="t", delta=1e-8, trafo3w_losses="hv", check_connectivity=True,
+              pm_model="DCPPowerModel", pm_solver="juniper", pm_nl_solver="ipopt", pm_mip_solver="cbc",
+              correct_pm_network_data=True, pm_time_limits=None, pm_log_level=0, **kwargs):  # pragma: no cover
+    """
+    Runs a non-linear optimal transmission switching (OTS) optimization using PowerModels.jl.
+
+    OPTIONAL:
+        **julia_file** (str, None) - path to a custom julia optimization file
+
+        **pp_to_pm_callback** (function, None) - callback function to add data to the PowerModels data structure
+
+        **correct_pm_network_data** (bool, True) - checks if network data is correct. If not tries to correct it
+
+        **pm_model** (str, "ACPPowerModel") - The PowerModels.jl model to use
+
+        **pm_solver** (str, "juniper") - The "main" power models solver
+
+        **pm_mip_solver** (str, "cbc") - The mixed integer solver (when "main" solver == juniper)
+
+        **pm_nl_solver** (str, "ipopt") - The nonlinear solver (when "main" solver == juniper)
+
+        **pm_time_limits** (Dict, None) - Time limits in seconds for power models interface. To be set as a dict like
+                                          {"pm_time_limit": 300., "pm_nl_time_limit": 300., "pm_mip_time_limit": 300.}
+
+        **pm_log_level** (int, 0) - solver log level in power models
+
+
+     """
+    julia_file = os.path.join(pp_dir, "opf", 'run_powermodels_ots.jl')
+    ac = True if "DC" not in pm_model else False
+    if pm_solver is None:
+        pm_solver = "juniper"
+
+    net._options = {}
+    _add_ppc_options(net, calculate_voltage_angles=calculate_voltage_angles,
+                     trafo_model=trafo_model, check_connectivity=check_connectivity,
+                     mode="opf", switch_rx_ratio=2, init_vm_pu="flat", init_va_degree="flat",
+                     enforce_q_lims=True, recycle=dict(_is_elements=False, ppc=False, Ybus=False),
+                     voltage_depend_loads=False, delta=delta, trafo3w_losses=trafo3w_losses)
+    _add_opf_options(net, trafo_loading='power', ac=ac, init="flat", numba=True,
+                     pp_to_pm_callback=pp_to_pm_callback, julia_file=julia_file, pm_model=pm_model, pm_solver=pm_solver,
+                     correct_pm_network_data=correct_pm_network_data, pm_mip_solver=pm_mip_solver,
+                     pm_nl_solver=pm_nl_solver, pm_time_limits=pm_time_limits, pm_log_level=pm_log_level,
+                     opf_flow_lim="S")
+    _runpm(net)
+    read_ots_results(net)
+
+
+def runpm_storage_opf(net, calculate_voltage_angles=True,
+                      trafo_model="t", delta=1e-8, trafo3w_losses="hv", check_connectivity=True,
+                      n_timesteps=24, time_elapsed=1.0, correct_pm_network_data=True,
+                      pm_model="ACPPowerModel", pm_time_limits=None, pm_log_level=0, **kwargs):  # pragma: no cover
+    """
+    Runs a non-linear power system optimization with storages and time series using PowerModels.jl.
+
+
+    INPUT:
+        **net** - The pandapower format network
+
+    OPTIONAL:
+        **n_timesteps** (int, 24) - number of time steps to optimize
+
+        **time_elapsed** (float, 1.0) - time elapsed between time steps (1.0 = 1 hour)
+
+        **pm_time_limits** (Dict, None) - Time limits in seconds for power models interface. To be set as a dict like
+                                          {"pm_time_limit": 300., "pm_nl_time_limit": 300., "pm_mip_time_limit": 300.}
+
+        **pm_log_level** (int, 0) - solver log level in power models
+     """
+    julia_file = os.path.join(pp_dir, "opf", 'run_powermodels_mn_storage.jl')
+    ac = True if "DC" not in pm_model else False
+    net._options = {}
+    _add_ppc_options(net, calculate_voltage_angles=calculate_voltage_angles,
+                     trafo_model=trafo_model, check_connectivity=check_connectivity,
+                     mode="opf", switch_rx_ratio=2, init_vm_pu="flat", init_va_degree="flat",
+                     enforce_q_lims=True, recycle=dict(_is_elements=False, ppc=False, Ybus=False),
+                     voltage_depend_loads=False, delta=delta, trafo3w_losses=trafo3w_losses)
+    _add_opf_options(net, trafo_loading='power', ac=ac, init="flat", numba=True,
+                     pp_to_pm_callback=add_storage_opf_settings, julia_file=julia_file,
+                     correct_pm_network_data=correct_pm_network_data, pm_model=pm_model, pm_time_limits=pm_time_limits,
+                     pm_log_level=pm_log_level)
+
+    net._options["n_time_steps"] = n_timesteps
+    net._options["time_elapsed"] = time_elapsed
+
+    _runpm(net)
+    storage_results = read_pm_storage_results(net)
+    return storage_results